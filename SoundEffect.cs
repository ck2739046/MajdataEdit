﻿using System;
using System.Collections.Generic;
using System.Diagnostics;
using System.Timers;
using Un4seen.Bass;
using Newtonsoft.Json;
using System.Windows.Threading;
using System.Text;
using System.Linq;
using System.IO;
using System.Diagnostics;
using System.Threading.Tasks;
using System.Threading;
using Timer = System.Timers.Timer;
using System.Runtime.InteropServices;

namespace MajdataEdit
{
    public partial class MainWindow
    {
        class SoundEffectTiming
        {
            public bool hasAnswer = false;
            public bool hasJudge = false;
            public bool hasJudgeBreak = false;
            public bool hasBreak = false;
            public bool hasTouch = false;
            public bool hasHanabi = false;
            public bool hasJudgeEx = false;
            public bool hasTouchHold = false;
            public bool hasTouchHoldEnd = false;
            public bool hasSlide = false;
            public bool hasAllPerfect = false;
            public bool hasClock = false;
            public double time;

            public SoundEffectTiming(double _time, bool _hasAnswer = false, bool _hasJudge = false, bool _hasJudgeBreak = false,
                                     bool _hasBreak = false, bool _hasTouch = false, bool _hasHanabi = false,
                                     bool _hasJudgeEx = false, bool _hasTouchHold = false, bool _hasSlide = false,
                                     bool _hasTouchHoldEnd = false, bool _hasAllPerfect = false, bool _hasClock = false)
            {
                time = _time;
                hasAnswer = _hasAnswer;
                hasJudge = _hasJudge;
                hasJudgeBreak = _hasJudgeBreak; // 我是笨蛋
                hasBreak = _hasBreak;
                hasTouch = _hasTouch;
                hasHanabi = _hasHanabi;
                hasJudgeEx = _hasJudgeEx;
                hasTouchHold = _hasTouchHold;
                hasSlide = _hasSlide;
                hasTouchHoldEnd = _hasTouchHoldEnd;
                hasAllPerfect = _hasAllPerfect;
                hasClock = _hasClock;
            }
        }

<<<<<<< HEAD
        class SoundBank {
            internal SoundBank(string Path)
            {
                this.FilePath = Path;

                this.InitializeSampleData();
            }

            public bool Temp { get; private set; }
            public string FilePath { get; private set; }
            public int ID { get; private set; }
            public BASS_SAMPLE Info { get; private set; }

            public long RawSize { get; set; }
            public Int16[] Raw { get; private set; }

            public void Reassign(string FFMpegDirectory, string NewDirectory, string Filename, int NewFrequency)
            {
                if (FFMpegDirectory.Length == 0)
                    return;

                Func<string, string> NormalizePath = (path) => {
                    return string.Join(Path.DirectorySeparatorChar.ToString(), path.Split('/'));
                };
                
                Temp = true;
                var OriginalPath = FilePath;
                this.FilePath = NewDirectory + "/" + Filename;

                string args = string.Format(
                    "-loglevel 24 -y -i \"{0}\" -ac 2 -ar {2} \"{1}\"",
                    NormalizePath(OriginalPath),
                    NormalizePath(this.FilePath),
                    NewFrequency
                );
                var startInfo = new ProcessStartInfo(FFMpegDirectory + "/ffmpeg.exe", args);
                startInfo.UseShellExecute = false;
                startInfo.RedirectStandardError = true;
                var proc = Process.Start(startInfo);
                proc.WaitForExit();
                if (proc.ExitCode != 0)
                    throw new Exception(proc.StandardError.ReadToEnd());

                this.Free();
                this.InitializeSampleData();
            }

            void InitializeSampleData()
            {
                this.ID = Bass.BASS_SampleLoad(FilePath, 0, 0, 1, BASSFlag.BASS_DEFAULT);
                if(this.ID != 0)
                    this.Info = Bass.BASS_SampleGetInfo(this.ID);

                if (this.Info != null) {
                    this.RawSize = this.Info.length / 2;
                } else {
                    this.RawSize = 0;
                }
            }

            public void InitializeRawSample()
            {
                if (this.Info == null)
                    return;

                this.Raw = new Int16[this.RawSize];
                Bass.BASS_SampleGetData(this.ID, this.Raw);
            }

            public void Free()
            {
                if (this.ID <= 0)
                    return;

                Bass.BASS_SampleFree(this.ID);
            }

            public int Frequency
            {
                get
                {
                    if (this.Info != null)
                    {
                        return this.Info.freq;
                    }
                    return -1;
                }
            }

            public bool FrequencyCheck(SoundBank other)
            {
                return this.Frequency == other.Frequency && this.Frequency > 0;
            }
        }

        enum SoundDataType
        {
            None,
            Answer,
            Judge, JudgeBreak, JudgeEX,
            Break,
            Hanabi,
            TouchHold,
            Slide, Touch,
            AllPerfect, FullComboFanfare,
            Clock
        }

        struct SoundDataRange
        {
            internal SoundDataRange(SoundDataType type, long from, long len)
            {
                this.Type = type;
                this.From = from;
                this.To = from + len;
            }

            public SoundDataType Type { get; private set; }
            public long From { get; private set; }
            public long To { get; private set; }
            public long Length
            {
                get
                {
                    return To - From;
                }
                set
                {
                    To = From + value;
                }
            }

            public bool In (long value)
            {
                return value >= From && value < To;
            }
        }

        Timer soundEffectTimer = new Timer(1);
=======
        Timer soundEffectTimer = new Timer(0.01);
>>>>>>> fa3cd40b
        Timer waveStopMonitorTimer = new Timer(33);

        double playStartTime = 0d;
        double extraTime4AllPerfect;     // 需要在播放完后等待All Perfect特效的秒数

        bool isPlaying = false;          // 为了解决播放到结束时自动停止
        bool isPlan2Stop = false;        // 已准备停止 当all perfect无法在播放完BGM前结束时需要此功能

        public int bgmStream = -114514;
        public int answerStream = -114514;
        public int judgeStream = -114514;
        public int judgeBreakStream = -114514;   // 这个是break的判定音效 不是欢呼声
        public int breakStream = -114514;        // 这个才是欢呼声
        public int judgeExStream = -114514;
        public int hanabiStream = -114514;
        public int holdRiserStream = -114514;
        public int trackStartStream = -114514;
        public int slideStream = -114514;
        public int touchStream = -114514;
        public int allperfectStream = -114514;
        public int fanfareStream = -114514;
        public int clockStream = -114514;

        List<SoundEffectTiming> waitToBePlayed;
        private Stopwatch sw = new Stopwatch();
        //*SOUND EFFECT
        // This update very freqently to play sound effect.
        private void SoundEffectTimer_Elapsed(object sender, ElapsedEventArgs e)
        {
            
            Console.WriteLine(sw.Elapsed);
            SoundEffectUpdate();
            
            
            
        }
        // This update "middle" frequently to monitor if the wave has to be stopped
        private void WaveStopMonitorTimer_Elapsed(object sender, ElapsedEventArgs e)
        {
            WaveStopMonitorUpdate();
        }
        private void ReadSoundEffect()
        {
            var path = Environment.CurrentDirectory + "/SFX/";
            answerStream = Bass.BASS_StreamCreateFile(path + "answer.wav", 0L, 0L, BASSFlag.BASS_SAMPLE_FLOAT);
            judgeStream = Bass.BASS_StreamCreateFile(path + "judge.wav", 0L, 0L, BASSFlag.BASS_SAMPLE_FLOAT);
            judgeBreakStream = Bass.BASS_StreamCreateFile(path + "judge_break.wav", 0L, 0L, BASSFlag.BASS_SAMPLE_FLOAT);
            judgeExStream = Bass.BASS_StreamCreateFile(path + "judge_ex.wav", 0L, 0L, BASSFlag.BASS_SAMPLE_FLOAT);
            breakStream = Bass.BASS_StreamCreateFile(path + "break.wav", 0L, 0L, BASSFlag.BASS_SAMPLE_FLOAT);
            hanabiStream = Bass.BASS_StreamCreateFile(path + "hanabi.wav", 0L, 0L, BASSFlag.BASS_SAMPLE_FLOAT);
            holdRiserStream = Bass.BASS_StreamCreateFile(path + "touchHold_riser.wav", 0L, 0L, BASSFlag.BASS_SAMPLE_FLOAT);
            trackStartStream = Bass.BASS_StreamCreateFile(path + "track_start.wav", 0L, 0L, BASSFlag.BASS_SAMPLE_FLOAT);
            slideStream = Bass.BASS_StreamCreateFile(path + "slide.wav", 0L, 0L, BASSFlag.BASS_SAMPLE_FLOAT);
            touchStream = Bass.BASS_StreamCreateFile(path + "touch.wav", 0L, 0L, BASSFlag.BASS_SAMPLE_FLOAT);
            allperfectStream = Bass.BASS_StreamCreateFile(path + "all_perfect.wav", 0L, 0L, BASSFlag.BASS_SAMPLE_FLOAT);
            fanfareStream = Bass.BASS_StreamCreateFile(path + "fanfare.wav", 0L, 0L, BASSFlag.BASS_SAMPLE_FLOAT);
            clockStream = Bass.BASS_StreamCreateFile(path + "clock.wav", 0L, 0L, BASSFlag.BASS_SAMPLE_FLOAT);
        }
        Task SEloopTask;
        [DllImport("winmm")] 
        static extern void timeBeginPeriod(int t); 
        [DllImport("winmm")] 
        static extern void timeEndPeriod(int t);
        private void StartSELoop()
        {
            Thread thread = new Thread(() =>
            {
                timeBeginPeriod(1);
                var lasttime = Bass.BASS_ChannelBytes2Seconds(bgmStream, Bass.BASS_ChannelGetPosition(bgmStream));
                while (isPlaying)
                {
                    sw.Reset();
                    sw.Start();
                    SoundEffectUpdate();
                    Thread.Sleep(1);
                    sw.Stop();
                    //if(sw.Elapsed.TotalMilliseconds>1.5)
                    //    Console.WriteLine(sw.Elapsed);
                }
                timeEndPeriod(1);
            });
            thread.Priority = ThreadPriority.Highest;
            thread.Start();

        }
        private void SoundEffectUpdate()
        {
            try
            {
                var currentTime = Bass.BASS_ChannelBytes2Seconds(bgmStream, Bass.BASS_ChannelGetPosition(bgmStream));
                //var waitToBePlayed = SimaiProcess.notelist.FindAll(o => o.havePlayed == false && o.time > currentTime);
                if (waitToBePlayed.Count < 1) return;
                var nearestTime = waitToBePlayed[0].time;
                //Console.WriteLine(nearestTime - currentTime);
                if ((nearestTime - currentTime) <= 0.0545)//dont touch this!!!!! this related to delay
                {
                    SoundEffectTiming se = waitToBePlayed[0];
                    waitToBePlayed.RemoveAt(0);

                    if (se.hasAnswer)
                    {
                        Bass.BASS_ChannelPlay(answerStream, true);
                    }
                    if (se.hasJudge)
                    {
                        Bass.BASS_ChannelPlay(judgeStream, true);
                    }
                    if (se.hasJudgeBreak)
                    {
                        Bass.BASS_ChannelPlay(judgeBreakStream, true);
                    }
                    if (se.hasJudgeEx)
                    {
                        Bass.BASS_ChannelPlay(judgeExStream, true);
                    }
                    if (se.hasBreak)
                    {
                        Bass.BASS_ChannelPlay(breakStream, true);
                    }
                    if (se.hasTouch)
                    {
                        Bass.BASS_ChannelPlay(touchStream, true);
                    }
                    if (se.hasHanabi) //may cause delay
                    {
                        Bass.BASS_ChannelPlay(hanabiStream, true);
                    }
                    if (se.hasTouchHold)
                    {
                        Bass.BASS_ChannelPlay(holdRiserStream, true);
                    }
                    if (se.hasTouchHoldEnd)
                    {
                        Bass.BASS_ChannelStop(holdRiserStream);
                    }
                    if (se.hasSlide)
                    {
                        Bass.BASS_ChannelPlay(slideStream, true);
                    }
                    if (se.hasAllPerfect)
                    {
                        Bass.BASS_ChannelPlay(allperfectStream, true);
                        Bass.BASS_ChannelPlay(fanfareStream, true);
                    }
                    if (se.hasClock)
                    {
                        Bass.BASS_ChannelPlay(clockStream, true);
                    }
                    //
                    Dispatcher.Invoke(() =>
                    {
                        if ((bool)FollowPlayCheck.IsChecked)
                        {
                            ghostCusorPositionTime = (float)nearestTime;
                            SeekTextFromTime();
                        }
                    });
                }

            }
            catch { }
        }
        double GetAllPerfectStartTime()
        {
            // 获取All Perfect理论上播放的时间点 也就是最后一个被完成的note
            double latestNoteFinishTime = -1;
            double baseTime, noteTime;
            foreach (var noteGroup in SimaiProcess.notelist)
            {
                baseTime = noteGroup.time;
                foreach (var note in noteGroup.getNotes())
                {
                    if (note.noteType == SimaiNoteType.Tap || note.noteType == SimaiNoteType.Touch)
                    {
                        noteTime = baseTime;
                    }
                    else if (note.noteType == SimaiNoteType.Hold || note.noteType == SimaiNoteType.TouchHold)
                    {
                        noteTime = baseTime + note.holdTime;
                    }
                    else if (note.noteType == SimaiNoteType.Slide)
                    {
                        noteTime = note.slideStartTime + note.slideTime;
                    }
                    else
                    {
                        noteTime = -1;
                    }
                    if (noteTime > latestNoteFinishTime)
                    {
                        latestNoteFinishTime = noteTime;
                    }
                }
            }
            return latestNoteFinishTime;
        }
        void generateSoundEffectList(double startTime, bool isOpIncluded)
        {
            waitToBePlayed = new List<SoundEffectTiming>();
            if (isOpIncluded)
            {
                var cmds = SimaiProcess.other_commands.Split('\n');
                foreach (var cmdl in cmds)
                {
                    if (cmdl.Length > 12 && cmdl.Substring(1, 11) == "clock_count")
                    {
                        try
                        {
                            int clock_cnt = int.Parse(cmdl.Substring(13));
                            double clock_int = 60.0d / SimaiProcess.notelist[0].currentBpm;
                            for (int i = 0; i < clock_cnt; i++)
                            {
                                waitToBePlayed.Add(new SoundEffectTiming(i * clock_int, _hasClock: true));
                            }
                        }
                        catch
                        {

                        }
                    }
                }
            }
            foreach (var noteGroup in SimaiProcess.notelist)
            {
                if (noteGroup.time < startTime) { continue; }

                SoundEffectTiming stobj;

                // 如果目前为止已经有一个SE了 那么就直接使用这个SE
                var combIndex = waitToBePlayed.FindIndex(o => Math.Abs(o.time - noteGroup.time) < 0.001f);
                if (combIndex != -1)
                {
                    stobj = waitToBePlayed[combIndex];
                }
                else
                {
                    stobj = new SoundEffectTiming(noteGroup.time);
                }

                var notes = noteGroup.getNotes();
                foreach (SimaiNote note in notes)
                {
                    switch (note.noteType)
                    {
                        case SimaiNoteType.Tap:
                            {
                                stobj.hasAnswer = true;
                                if (note.isBreak)
                                {
                                    // 如果是Break 则有Break判定音和Break欢呼音（2600）
                                    stobj.hasBreak = true;
                                    stobj.hasJudgeBreak = true;
                                }
                                if (note.isEx)
                                {
                                    // 如果是Ex 则有Ex判定音
                                    stobj.hasJudgeEx = true;
                                }
                                if (!note.isBreak && !note.isEx)
                                {
                                    // 如果二者皆没有 则是普通note 播放普通判定音
                                    stobj.hasJudge = true;
                                }
                                break;
                            }
                        case SimaiNoteType.Hold:
                            {
                                stobj.hasAnswer = true;
                                // 类似于Tap 判断Break和Ex的音效 二者皆无则为普通
                                if (note.isBreak)
                                {
                                    stobj.hasBreak = true;
                                    stobj.hasJudgeBreak = true;
                                }
                                if (note.isEx)
                                {
                                    stobj.hasJudgeEx = true;
                                }
                                if (!note.isBreak && !note.isEx)
                                {
                                    stobj.hasJudge = true;
                                }

                                // 计算Hold尾部的音效
                                if (!(note.holdTime <= 0.00f))
                                {
                                    // 如果是短hold（六角tap），则忽略尾部音效。否则，才会计算尾部音效
                                    var targetTime = noteGroup.time + note.holdTime;
                                    var nearIndex = waitToBePlayed.FindIndex(o => Math.Abs(o.time - targetTime) < 0.001f);
                                    if (nearIndex != -1)
                                    {
                                        waitToBePlayed[nearIndex].hasAnswer = true;
                                        if (!note.isBreak && !note.isEx)
                                        {
                                            waitToBePlayed[nearIndex].hasJudge = true;
                                        }
                                    }
                                    else
                                    {
                                        // 只有最普通的Hold才有结尾的判定音 Break和Ex型则没有（Break没有为推定）
                                        SoundEffectTiming holdRelease = new SoundEffectTiming(targetTime, _hasAnswer: true, _hasJudge: !note.isBreak && !note.isEx);
                                        waitToBePlayed.Add(holdRelease);
                                    }
                                }
                                break;
                            }
                        case SimaiNoteType.Slide:
                            {
                                if (!note.isSlideNoHead)
                                {
                                    // 当Slide不是无头星星的时候 才有answer音和判定音
                                    stobj.hasAnswer = true;
                                    if (note.isBreak)
                                    {
                                        stobj.hasBreak = true;
                                        stobj.hasJudgeBreak = true;
                                    }
                                    if (note.isEx)
                                    {
                                        stobj.hasJudgeEx = true;
                                    }
                                    if (!note.isBreak && !note.isEx)
                                    {
                                        stobj.hasJudge = true;
                                    }
                                }

                                // Slide启动音效
                                var targetTime = note.slideStartTime;
                                var nearIndex = waitToBePlayed.FindIndex(o => Math.Abs(o.time - targetTime) < 0.001f);
                                if (nearIndex != -1)
                                {
                                    waitToBePlayed[nearIndex].hasSlide = true;
                                }
                                else
                                {
                                    SoundEffectTiming slide = new SoundEffectTiming(targetTime, _hasSlide: true);
                                    waitToBePlayed.Add(slide);
                                }
                                // Slide尾巴 如果是Break Slide的话 就要添加一个Break音效
                                if (note.isSlideBreak)
                                {
                                    targetTime = note.slideStartTime + note.slideTime;
                                    nearIndex = waitToBePlayed.FindIndex(o => Math.Abs(o.time - targetTime) < 0.001f);
                                    if (nearIndex != -1)
                                    {
                                        waitToBePlayed[nearIndex].hasBreak = true;
                                    }
                                    else
                                    {
                                        SoundEffectTiming slide = new SoundEffectTiming(targetTime, _hasBreak: true);
                                        waitToBePlayed.Add(slide);
                                    }
                                }
                                break;
                            }
                        case SimaiNoteType.Touch:
                            {
                                stobj.hasAnswer = true;
                                stobj.hasTouch = true;
                                if (note.isHanabi)
                                {
                                    stobj.hasHanabi = true;
                                }
                                break;
                            }
                        case SimaiNoteType.TouchHold:
                            {
                                stobj.hasAnswer = true;
                                stobj.hasTouch = true;
                                stobj.hasTouchHold = true;
                                // 计算TouchHold结尾
                                var targetTime = noteGroup.time + note.holdTime;
                                var nearIndex = waitToBePlayed.FindIndex(o => Math.Abs(o.time - targetTime) < 0.001f);
                                if (nearIndex != -1)
                                {
                                    if (note.isHanabi)
                                    {
                                        waitToBePlayed[nearIndex].hasHanabi = true;
                                    }
                                    waitToBePlayed[nearIndex].hasAnswer = true;
                                    waitToBePlayed[nearIndex].hasTouchHoldEnd = true;
                                }
                                else
                                {
                                    SoundEffectTiming tHoldRelease = new SoundEffectTiming(targetTime, _hasAnswer: true, _hasHanabi: note.isHanabi, _hasTouchHoldEnd: true);
                                    waitToBePlayed.Add(tHoldRelease);
                                }
                                break;
                            }
                    }
                }

                if (combIndex != -1)
                {
                    waitToBePlayed[combIndex] = stobj;
                }
                else
                {
                    waitToBePlayed.Add(stobj);
                }
            }
            if (isOpIncluded)
            {
                waitToBePlayed.Add(new SoundEffectTiming(GetAllPerfectStartTime(), _hasAllPerfect: true));
            }
            waitToBePlayed.Sort((o1, o2) => o1.time < o2.time ? -1 : 1);

            double apTime = GetAllPerfectStartTime();
            if (songLength < apTime + 4.0)
            {
                // 如果BGM的时长不足以播放完AP特效 这里假设AP特效持续4秒
                extraTime4AllPerfect = apTime + 4.0 - songLength; // 预留给AP的额外时间（播放结束后）
            }
            else
            {
                // 如果足够播完 那么就等到BGM结束再停止
                extraTime4AllPerfect = -1;
            }

            //Console.WriteLine(JsonConvert.SerializeObject(waitToBePlayed));
        }
        class WavSampleLoader
        {
            string path = Environment.CurrentDirectory + "/SFX/";
            string filename = "";
            int handle = -114514;
            BASS_SAMPLE sampleInfo;
            public Int16[] RawData = new short[8];
            public WavSampleLoader(string filename, int freq)
            {
                filename += ".wav";
                if (!File.Exists(path + filename)) return;
                handle = Bass.BASS_SampleLoad(path+filename, 0, 0, 1, BASSFlag.BASS_DEFAULT);
                sampleInfo = Bass.BASS_SampleGetInfo(handle);
                if (sampleInfo.freq != freq)
                    throw new Exception(filename + "is not" + freq + "Hz.Please convert it."); //TODO: make ffmpeg convert it
                RawData = new Int16[sampleInfo.length / 2];
                Bass.BASS_SampleGetData(handle, RawData);
            }
            public void Free()
            {
                Bass.BASS_SampleFree(handle);
            }
        }
        void renderSoundEffect(double delaySeconds)
        {
            //TODO: 改为异步并增加提示窗口
            string path = Environment.CurrentDirectory + "/SFX";
            string tempPath = GetViewerWorkingDirectory();
            string converterPath;

            List<string> pathEnv = new List<string>();
            pathEnv.Add(tempPath);
            pathEnv.AddRange(Environment.GetEnvironmentVariable("PATH").Split(Path.PathSeparator));
            converterPath = pathEnv.Where((scanPath) => {
                bool isExists = File.Exists(scanPath + "/ffmpeg.exe");
                return isExists;
            }).FirstOrDefault();

            bool throwErrorOnMismatch = converterPath.Length == 0;

            //默认参数：16bit
<<<<<<< HEAD
            Func<string, string> getBasePath = (rawPath) => {
                return rawPath.Split('/').Last();
            };
            SoundBank bgmBank = new SoundBank(maidataDir + "/track.mp3");

            Dictionary<string, SoundBank> comparableBanks = new Dictionary<string, SoundBank>();

            SoundBank answerBank = new SoundBank(path + "/answer.wav");
            SoundBank judgeBank = new SoundBank(path + "/judge.wav");
            SoundBank judgeBreakBank = new SoundBank(path + "/judge_break.wav");
            SoundBank judgeExBank = new SoundBank(path + "/judge_ex.wav");
            SoundBank breakBank = new SoundBank(path + "/break.wav");
            SoundBank hanabiBank = new SoundBank(path + "/hanabi.wav");
            SoundBank holdRiserBank = new SoundBank(path + "/touchHold_riser.wav");
            SoundBank trackStartBank = new SoundBank(path + "/track_start.wav");
            SoundBank slideBank = new SoundBank(path + "/slide.wav");
            SoundBank touchBank = new SoundBank(path + "/touch.wav");
            SoundBank apBank = new SoundBank(path + "/all_perfect.wav");
            SoundBank fanfareBank = new SoundBank(path + "/fanfare.wav");
            SoundBank clockBank = new SoundBank(path + "/clock.wav");

            comparableBanks["Answer"] = answerBank;
            comparableBanks["Judge"] = judgeBank;
            comparableBanks["Judge Break"] = judgeBreakBank;
            comparableBanks["Judge EX"] = judgeExBank;
            comparableBanks["Break"] = breakBank;
            comparableBanks["Hanabi"] = hanabiBank;
            comparableBanks["Hold Riser"] = holdRiserBank;
            comparableBanks["Track Start"] = trackStartBank;
            comparableBanks["Slide"] = slideBank;
            comparableBanks["Touch"] = touchBank;
            comparableBanks["All Perfect"] = apBank;
            comparableBanks["Fanfare"] = fanfareBank;
            comparableBanks["Clock"] = clockBank;

            foreach(var compPair in comparableBanks)
            {
                // Skip non existent file.
                if (compPair.Value.Frequency < 0)
                    continue;

                if (bgmBank.FrequencyCheck(compPair.Value))
                    continue;

                if (throwErrorOnMismatch)
                    throw new Exception(
                        string.Format("BGM and {0} do not have same sample rate. Convert the {0} from {1}Hz into {2}Hz!", compPair.Key, compPair.Value.Frequency, bgmBank.Frequency)
                    );
                else
                {
                    Console.WriteLine(string.Format(
                        "Convert sample of {0} ({1}/{2})...",
                        compPair.Key,
                        compPair.Value.Info.length,
                        compPair.Value.Frequency
                    ));
                    compPair.Value.Reassign(converterPath, tempPath, "t_" + getBasePath(compPair.Value.FilePath), bgmBank.Frequency);
                }
            }

            var freq = bgmBank.Frequency;

            //读取原始采样数据
            long sampleCount = (long)((songLength + 5f) * freq * 4 );
            bgmBank.RawSize = sampleCount;
            Console.WriteLine(sampleCount);
            bgmBank.InitializeRawSample();

            foreach (var compPair in comparableBanks)
            {
                // Skip non existent file.
                if (compPair.Value.Frequency < 0)
                    continue;

                if (!bgmBank.FrequencyCheck(compPair.Value))
                    continue;

                Console.WriteLine(string.Format("Init sample for {0}...", compPair.Key));
                compPair.Value.InitializeRawSample();
            }

            List<SoundDataRange> trackOps = new List<SoundDataRange>();
=======
            int bgmSample = Bass.BASS_SampleLoad(maidataDir + "/track.mp3", 0, 0, 1, BASSFlag.BASS_DEFAULT);
            var bgmInfo = Bass.BASS_SampleGetInfo(bgmSample);
            var freq = bgmInfo.freq;

            List<string> filelist = new List<string> { "answer" , "judge" ,"judge_break","judge_ex","break",
                "hanabi","touchHold_riser","track_start","slide","touch","all_perfect","fanfare","clock"};
            Dictionary<string,WavSampleLoader> samples = new Dictionary<string,WavSampleLoader>();
            foreach ( var file in filelist )
            {
                samples.Add(file,new WavSampleLoader(file,freq));
                //读取原始采样数据
            }


            long sampleCount = (long)((songLength+ 5f) * freq * 4 );
            Console.WriteLine(sampleCount);
            Int16[] bgmRAW = new Int16[sampleCount];
            Bass.BASS_SampleGetData(bgmSample, bgmRAW);
            //创建一个 and BGM一样长的answer音轨
            Dictionary <string, Int16[]> sampleTracks = new Dictionary<string, Int16[]>();
            foreach ( var file in filelist)
            {
                sampleTracks.Add(file, new Int16[sampleCount]);
            }
>>>>>>> fa3cd40b

            //生成每个音效的track
            foreach (var soundTiming in waitToBePlayed)
            {
                var startIndex = (int)(soundTiming.time * freq) * 2; //乘2因为有两个channel
                if (soundTiming.hasAnswer)
                {
<<<<<<< HEAD
                    // Avoid stacking answer on exact timepoint.
                    SoundDataRange lastAnswerOp = trackOps.FindLast((trackOp) => trackOp.Type == SoundDataType.Answer);
                    if (lastAnswerOp.Type == SoundDataType.Answer)
                    {
                        if (lastAnswerOp.From == startIndex) continue;
                        lastAnswerOp.Length = startIndex - lastAnswerOp.From;
=======
                    //这一步还会覆盖之前没有播完的answer
                    for(int i = startindex; i < samples["answer"].RawData.Length + startindex; i++)
                    {
                        sampleTracks["answer"][i] = samples["answer"].RawData[i - startindex];
>>>>>>> fa3cd40b
                    }
                    trackOps.Add(new SoundDataRange(SoundDataType.Answer, startIndex, answerBank.RawSize));
                }
                if (soundTiming.hasJudge)
                {
<<<<<<< HEAD
                    trackOps.Add(new SoundDataRange(SoundDataType.Judge, startIndex, judgeBank.RawSize));
=======
                    for (int i = startindex; i < samples["judge"].RawData.Length + startindex; i++)
                    {
                        sampleTracks["judge"][i] = samples["judge"].RawData[i - startindex];
                    }
>>>>>>> fa3cd40b
                }
                if (soundTiming.hasJudgeBreak)
                {
<<<<<<< HEAD
                    trackOps.Add(new SoundDataRange(SoundDataType.JudgeBreak, startIndex, judgeBreakBank.RawSize));
=======
                    for (int i = startindex; i < samples["judge_break"].RawData.Length + startindex; i++)
                    {
                        sampleTracks["judge_break"][i] = samples["judge_break"].RawData[i - startindex];
                    }
>>>>>>> fa3cd40b
                }
                if (soundTiming.hasJudgeEx)
                {
<<<<<<< HEAD
                    trackOps.Add(new SoundDataRange(SoundDataType.JudgeEX, startIndex, judgeExBank.RawSize));
=======
                    for (int i = startindex; i < samples["judge_ex"].RawData.Length + startindex; i++)
                    {
                        sampleTracks["judge_ex"][i] = samples["judge_ex"].RawData[i - startindex];
                    }
>>>>>>> fa3cd40b
                }
                if (soundTiming.hasBreak)
                {
<<<<<<< HEAD
                    trackOps.Add(new SoundDataRange(SoundDataType.Break, startIndex, breakBank.RawSize));
=======
                    for (int i = startindex; i < samples["break"].RawData.Length + startindex; i++)
                    {
                        sampleTracks["break"][i] = samples["break"].RawData[i - startindex];
                    }
>>>>>>> fa3cd40b
                }
                if (soundTiming.hasHanabi)
                {
<<<<<<< HEAD
                    trackOps.Add(new SoundDataRange(SoundDataType.Hanabi, startIndex, hanabiBank.RawSize));
=======
                    for (int i = startindex; i < samples["hanabi"].RawData.Length + startindex; i++)
                    {
                        sampleTracks["hanabi"][i] = samples["hanabi"].RawData[i - startindex];
                    }
>>>>>>> fa3cd40b
                }
                if (soundTiming.hasTouchHold)
                {
<<<<<<< HEAD
                    trackOps.Add(new SoundDataRange(SoundDataType.TouchHold, startIndex, holdRiserBank.RawSize));
=======
                    for (int i = startindex; i < samples["touchHold_riser"].RawData.Length + startindex; i++)
                    {
                        sampleTracks["touchHold_riser"][i] = samples["touchHold_riser"].RawData[i - startindex];
                    }
>>>>>>> fa3cd40b
                }
                if (soundTiming.hasTouchHoldEnd)
                {
                    //不覆盖整个track，只覆盖可能有的部分
<<<<<<< HEAD
                    SoundDataRange lastTouchHoldOp = trackOps.FindLast((trackOp) => trackOp.Type == SoundDataType.TouchHold);
                    lastTouchHoldOp.Length = Math.Min(lastTouchHoldOp.Length, startIndex - lastTouchHoldOp.From);
=======
                    for (int i = startindex; i < samples["touchHold_riser"].RawData.Length + startindex; i++)
                    {
                        sampleTracks["touchHold_riser"][i] = 0;
                    }
>>>>>>> fa3cd40b
                }
                if (soundTiming.hasSlide)
                {
<<<<<<< HEAD
                    trackOps.Add(new SoundDataRange(SoundDataType.Slide, startIndex, slideBank.RawSize));
=======
                    for (int i = startindex; i < samples["slide"].RawData.Length + startindex; i++)
                    {
                        sampleTracks["slide"][i] = samples["slide"].RawData[i - startindex];
                    }
>>>>>>> fa3cd40b
                }
                if (soundTiming.hasTouch)
                {
<<<<<<< HEAD
                    trackOps.Add(new SoundDataRange(SoundDataType.Touch, startIndex, touchBank.RawSize));
=======
                    for (int i = startindex; i < samples["touch"].RawData.Length + startindex; i++)
                    {
                        sampleTracks["touch"][i] = samples["touch"].RawData[i - startindex];
                    }
>>>>>>> fa3cd40b
                }
                if (soundTiming.hasAllPerfect)
                {
<<<<<<< HEAD
                    trackOps.Add(new SoundDataRange(SoundDataType.AllPerfect, startIndex, apBank.RawSize));
                    trackOps.Add(new SoundDataRange(SoundDataType.FullComboFanfare, startIndex, fanfareBank.RawSize));
=======
                    for (int i = startindex; i < samples["all_perfect"].RawData.Length + startindex; i++)
                    {
                        sampleTracks["all_perfect"][i] = samples["all_perfect"].RawData[i - startindex];
                    }
                    for (int i = startindex; i < samples["fanfare"].RawData.Length + startindex; i++)
                    {
                        sampleTracks["fanfare"][i] = samples["fanfare"].RawData[i - startindex];
                    }
>>>>>>> fa3cd40b
                }
                if (soundTiming.hasClock)
                {
<<<<<<< HEAD
                    trackOps.Add(new SoundDataRange(SoundDataType.Clock, startIndex, clockBank.RawSize));
=======
                    for (int i = startindex; i < samples["clock"].RawData.Length + startindex; i++)
                    {
                        sampleTracks["clock"][i] = samples["clock"].RawData[i - startindex];
                    }
>>>>>>> fa3cd40b
                }
            }
            //获取原来实时播放时候的音量
            
            float bgmVol = 1f, answerVol = 1f, judgeVol = 1f, judgeExVol = 1f,
                hanabiVol = 1f, touchVol = 1f, slideVol = 1f, breakVol = 1f;
            Bass.BASS_ChannelGetAttribute(bgmStream, BASSAttribute.BASS_ATTRIB_VOL, ref bgmVol);
            Bass.BASS_ChannelGetAttribute(answerStream, BASSAttribute.BASS_ATTRIB_VOL, ref answerVol);
            Bass.BASS_ChannelGetAttribute(judgeStream, BASSAttribute.BASS_ATTRIB_VOL, ref judgeVol);
            Bass.BASS_ChannelGetAttribute(breakStream, BASSAttribute.BASS_ATTRIB_VOL, ref breakVol);
            Bass.BASS_ChannelGetAttribute(slideStream, BASSAttribute.BASS_ATTRIB_VOL, ref slideVol);
            Bass.BASS_ChannelGetAttribute(judgeExStream, BASSAttribute.BASS_ATTRIB_VOL, ref judgeExVol);
            Bass.BASS_ChannelGetAttribute(touchStream, BASSAttribute.BASS_ATTRIB_VOL, ref touchVol);
            Bass.BASS_ChannelGetAttribute(hanabiStream, BASSAttribute.BASS_ATTRIB_VOL, ref hanabiVol);

            List<byte> filedata = new List<byte>();
            Int16[] delayEmpty = new Int16[(int)(delaySeconds * freq * 2)];
            List<byte> filehead = CreateWaveFileHeader(bgmBank.Raw.Length + delayEmpty.Length, 2, freq, 16).ToList();

            //if (samples["track_start"].RawData.Length > delayEmpty.Length)
            //    throw new Exception("track_start音效过长,请勿大于5秒");

            for(int i = 0; i < delayEmpty.Length; i++)
            {
<<<<<<< HEAD
                if(i < trackStartBank.Raw.Length)
                    delayEmpty[i] = trackStartBank.Raw[i];
=======
                if(i<samples["track_start"].RawData.Length)
                    delayEmpty[i] = samples["track_start"].RawData[i];
>>>>>>> fa3cd40b
                filehead.AddRange(BitConverter.GetBytes(delayEmpty[i]));
            }

            for (int i = 0; i < sampleCount; i++)
            {
<<<<<<< HEAD
                // Apply BGM Data
                float sampleValue = bgmBank.Raw[i] * bgmVol;
                // Apply all track instruction on given sample index.
                // This allows stacked/multiple concurrent of same samples.
                // Known Issue: sample playback will have double speed on mono channel.
                foreach(var trackOp in trackOps.FindAll((trackOp) => trackOp.In(i)))
                {
                    long offset = i - trackOp.From;
                    switch (trackOp.Type)
                    {
                        case SoundDataType.Answer:
                            if (answerBank.Frequency <= 0) continue;
                            sampleValue += answerBank.Raw[offset] * answerVol;
                            break;
                        case SoundDataType.Judge:
                            if (judgeBank.Frequency <= 0) continue;
                            sampleValue += judgeBank.Raw[offset] * judgeVol;
                            break;
                        case SoundDataType.JudgeBreak:
                            if (judgeBreakBank.Frequency <= 0) continue;
                            sampleValue += judgeBreakBank.Raw[offset] * breakVol;
                            break;
                        case SoundDataType.JudgeEX:
                            if (judgeExBank.Frequency <= 0) continue;
                            sampleValue += judgeExBank.Raw[offset] * judgeExVol;
                            break;
                        case SoundDataType.Break:
                            if (breakBank.Frequency <= 0) continue;
                            sampleValue += breakBank.Raw[offset] * breakVol * 0.75f;
                            break;
                        case SoundDataType.Hanabi:
                            if (hanabiBank.Frequency <= 0) continue;
                            sampleValue += hanabiBank.Raw[offset] * hanabiVol;
                            break;
                        case SoundDataType.TouchHold:
                            if (holdRiserBank.Frequency <= 0) continue;
                            sampleValue += holdRiserBank.Raw[offset] * hanabiVol;
                            break;
                        case SoundDataType.Slide:
                            if (slideBank.Frequency <= 0) continue;
                            sampleValue += slideBank.Raw[offset] * slideVol;
                            break;
                        case SoundDataType.Touch:
                            if (touchBank.Frequency <= 0) continue;
                            sampleValue += touchBank.Raw[offset] * touchVol;
                            break;
                        case SoundDataType.AllPerfect:
                            if (apBank.Frequency <= 0) continue;
                            sampleValue += apBank.Raw[offset] * bgmVol;
                            break;
                        case SoundDataType.FullComboFanfare:
                            if (fanfareBank.Frequency <= 0) continue;
                            sampleValue += fanfareBank.Raw[offset] * bgmVol;
                            break;
                        case SoundDataType.Clock:
                            if (clockBank.Frequency <= 0) continue;
                            sampleValue += clockBank.Raw[offset] * bgmVol;
                            break;
                    }
                }
                long value = (long)sampleValue;
=======
                //嗯加
                var value = (long)(bgmRAW[i] * bgmVol) 
                    + (long)(sampleTracks["answer"][i] * answerVol)
                    + (long)(sampleTracks["judge"][i] * judgeVol)
                    + (long)(sampleTracks["judge_break"][i] * breakVol)
                    + (long)(sampleTracks["judge_ex"][i] * judgeExVol)
                    + (long)(sampleTracks["break"][i] * breakVol)
                    + (long)(sampleTracks["hanabi"][i] * hanabiVol)
                    + (long)(sampleTracks["touchHold_riser"][i] * hanabiVol)
                    + (long)(sampleTracks["slide"][i] * slideVol)
                    + (long)(sampleTracks["touch"][i] * touchVol)
                    + (long)(sampleTracks["all_perfect"][i] * bgmVol)
                    + (long)(sampleTracks["fanfare"][i] * bgmVol)
                    + (long)(sampleTracks["clock"][i] * bgmVol);
>>>>>>> fa3cd40b
                if (value > Int16.MaxValue)
                    value = Int16.MaxValue;
                if (value < Int16.MinValue)
                    value = Int16.MinValue;
                filedata.AddRange(BitConverter.GetBytes((Int16)value));
            }
            filehead.AddRange(filedata);
            File.WriteAllBytes(maidataDir + "/out.wav", filehead.ToArray());

<<<<<<< HEAD
            bgmBank.Free();
            comparableBanks.Values.ToList().ForEach((otherBank) => {
                if (otherBank.Temp)
                {
                    File.Delete(otherBank.FilePath);
                }
                otherBank.Free();
            });
=======
            Bass.BASS_SampleFree(bgmSample);
            foreach(var sample in samples) {
                sample.Value.Free();
            }
            
>>>>>>> fa3cd40b
        }

        /// <summary>
        /// 创建WAV音频文件头信息,爱来自cnblogs:https://www.cnblogs.com/CUIT-DX037/p/14070754.html
        /// </summary>
        /// <param name="data_Len">音频数据长度</param>
        /// <param name="data_SoundCH">音频声道数</param>
        /// <param name="data_Sample">采样率，常见有：11025、22050、44100等</param>
        /// <param name="data_SamplingBits">采样位数，常见有：4、8、12、16、24、32</param>
        /// <returns></returns>
        private static byte[] CreateWaveFileHeader(int data_Len, int data_SoundCH, int data_Sample, int data_SamplingBits)
        {
            // WAV音频文件头信息
            List<byte> WAV_HeaderInfo = new List<byte>();  // 长度应该是44个字节
            WAV_HeaderInfo.AddRange(Encoding.ASCII.GetBytes("RIFF"));           // 4个字节：固定格式，“RIFF”对应的ASCII码，表明这个文件是有效的 "资源互换文件格式（Resources lnterchange File Format）"
            WAV_HeaderInfo.AddRange(BitConverter.GetBytes(data_Len + 44 - 8));  // 4个字节：总长度-8字节，表明从此后面所有的数据长度，小端模式存储数据
            WAV_HeaderInfo.AddRange(Encoding.ASCII.GetBytes("WAVE"));           // 4个字节：固定格式，“WAVE”对应的ASCII码，表明这个文件的格式是WAV
            WAV_HeaderInfo.AddRange(Encoding.ASCII.GetBytes("fmt "));           // 4个字节：固定格式，“fmt ”(有一个空格)对应的ASCII码，它是一个格式块标识
            WAV_HeaderInfo.AddRange(BitConverter.GetBytes(16));                 // 4个字节：fmt的数据块的长度（如果没有其他附加信息，通常为16），小端模式存储数据
            var fmt_Struct = new
            {
                PCM_Code = (short)1,                  // 4B，编码格式代码：常见WAV文件采用PCM脉冲编码调制格式，通常为1。
                SoundChannel = (short)data_SoundCH,   // 2B，声道数
                SampleRate = (int)data_Sample,        // 4B，没个通道的采样率：常见有：11025、22050、44100等
                BytesPerSec = (int)(data_SamplingBits * data_Sample * data_SoundCH / 8),  // 4B，数据传输速率 = 声道数×采样频率×每样本的数据位数/8。播放软件利用此值可以估计缓冲区的大小。
                BlockAlign = (short)(data_SamplingBits * data_SoundCH / 8),               // 2B，采样帧大小 = 声道数×每样本的数据位数/8。
                SamplingBits = (short)data_SamplingBits,     // 4B，每个采样值（采样本）的位数，常见有：4、8、12、16、24、32
            };
            // 依次写入fmt数据块的数据（默认长度为16）
            WAV_HeaderInfo.AddRange(BitConverter.GetBytes(fmt_Struct.PCM_Code));
            WAV_HeaderInfo.AddRange(BitConverter.GetBytes(fmt_Struct.SoundChannel));
            WAV_HeaderInfo.AddRange(BitConverter.GetBytes(fmt_Struct.SampleRate));
            WAV_HeaderInfo.AddRange(BitConverter.GetBytes(fmt_Struct.BytesPerSec));
            WAV_HeaderInfo.AddRange(BitConverter.GetBytes(fmt_Struct.BlockAlign));
            WAV_HeaderInfo.AddRange(BitConverter.GetBytes(fmt_Struct.SamplingBits));
            /* 还 可以继续写入其他的扩展信息，那么fmt的长度计算要增加。*/

            WAV_HeaderInfo.AddRange(Encoding.ASCII.GetBytes("data"));             // 4个字节：固定格式，“data”对应的ASCII码
            WAV_HeaderInfo.AddRange(BitConverter.GetBytes(data_Len));             // 4个字节：正式音频数据的长度。数据使用小端模式存放，如果是多声道，则声道数据交替存放。
            /* 到这里文件头信息填写完成，通常情况下共44个字节*/
            return WAV_HeaderInfo.ToArray();
        }

        private void WaveStopMonitorUpdate()
        {
            // 监控是否应当停止
            if (!isPlan2Stop &&
                isPlaying &&
                Bass.BASS_ChannelIsActive(bgmStream) == BASSActive.BASS_ACTIVE_STOPPED)
            {
                isPlan2Stop = true;
                if (extraTime4AllPerfect < 0)
                {
                    // 足够播完 直接停止
                    Dispatcher.Invoke(() => { ToggleStop(); });
                }
                else
                {
                    // 不够播完 等待后停止
                    Timer stopPlayingTimer = new Timer((int)(extraTime4AllPerfect * 1000))
                    {
                        AutoReset = false
                    };
                    stopPlayingTimer.Elapsed += (object sender, ElapsedEventArgs e) =>
                    {
                        Dispatcher.Invoke(() =>
                        {
                            ToggleStop();
                        });
                    };
                    stopPlayingTimer.Start();
                }
            }
        }
    }
}<|MERGE_RESOLUTION|>--- conflicted
+++ resolved
@@ -55,7 +55,6 @@
             }
         }
 
-<<<<<<< HEAD
         class SoundBank {
             internal SoundBank(string Path)
             {
@@ -195,9 +194,6 @@
         }
 
         Timer soundEffectTimer = new Timer(1);
-=======
-        Timer soundEffectTimer = new Timer(0.01);
->>>>>>> fa3cd40b
         Timer waveStopMonitorTimer = new Timer(33);
 
         double playStartTime = 0d;
@@ -620,29 +616,6 @@
 
             //Console.WriteLine(JsonConvert.SerializeObject(waitToBePlayed));
         }
-        class WavSampleLoader
-        {
-            string path = Environment.CurrentDirectory + "/SFX/";
-            string filename = "";
-            int handle = -114514;
-            BASS_SAMPLE sampleInfo;
-            public Int16[] RawData = new short[8];
-            public WavSampleLoader(string filename, int freq)
-            {
-                filename += ".wav";
-                if (!File.Exists(path + filename)) return;
-                handle = Bass.BASS_SampleLoad(path+filename, 0, 0, 1, BASSFlag.BASS_DEFAULT);
-                sampleInfo = Bass.BASS_SampleGetInfo(handle);
-                if (sampleInfo.freq != freq)
-                    throw new Exception(filename + "is not" + freq + "Hz.Please convert it."); //TODO: make ffmpeg convert it
-                RawData = new Int16[sampleInfo.length / 2];
-                Bass.BASS_SampleGetData(handle, RawData);
-            }
-            public void Free()
-            {
-                Bass.BASS_SampleFree(handle);
-            }
-        }
         void renderSoundEffect(double delaySeconds)
         {
             //TODO: 改为异步并增加提示窗口
@@ -661,7 +634,6 @@
             bool throwErrorOnMismatch = converterPath.Length == 0;
 
             //默认参数：16bit
-<<<<<<< HEAD
             Func<string, string> getBasePath = (rawPath) => {
                 return rawPath.Split('/').Last();
             };
@@ -744,32 +716,6 @@
             }
 
             List<SoundDataRange> trackOps = new List<SoundDataRange>();
-=======
-            int bgmSample = Bass.BASS_SampleLoad(maidataDir + "/track.mp3", 0, 0, 1, BASSFlag.BASS_DEFAULT);
-            var bgmInfo = Bass.BASS_SampleGetInfo(bgmSample);
-            var freq = bgmInfo.freq;
-
-            List<string> filelist = new List<string> { "answer" , "judge" ,"judge_break","judge_ex","break",
-                "hanabi","touchHold_riser","track_start","slide","touch","all_perfect","fanfare","clock"};
-            Dictionary<string,WavSampleLoader> samples = new Dictionary<string,WavSampleLoader>();
-            foreach ( var file in filelist )
-            {
-                samples.Add(file,new WavSampleLoader(file,freq));
-                //读取原始采样数据
-            }
-
-
-            long sampleCount = (long)((songLength+ 5f) * freq * 4 );
-            Console.WriteLine(sampleCount);
-            Int16[] bgmRAW = new Int16[sampleCount];
-            Bass.BASS_SampleGetData(bgmSample, bgmRAW);
-            //创建一个 and BGM一样长的answer音轨
-            Dictionary <string, Int16[]> sampleTracks = new Dictionary<string, Int16[]>();
-            foreach ( var file in filelist)
-            {
-                sampleTracks.Add(file, new Int16[sampleCount]);
-            }
->>>>>>> fa3cd40b
 
             //生成每个音效的track
             foreach (var soundTiming in waitToBePlayed)
@@ -777,149 +723,61 @@
                 var startIndex = (int)(soundTiming.time * freq) * 2; //乘2因为有两个channel
                 if (soundTiming.hasAnswer)
                 {
-<<<<<<< HEAD
                     // Avoid stacking answer on exact timepoint.
                     SoundDataRange lastAnswerOp = trackOps.FindLast((trackOp) => trackOp.Type == SoundDataType.Answer);
                     if (lastAnswerOp.Type == SoundDataType.Answer)
                     {
                         if (lastAnswerOp.From == startIndex) continue;
                         lastAnswerOp.Length = startIndex - lastAnswerOp.From;
-=======
-                    //这一步还会覆盖之前没有播完的answer
-                    for(int i = startindex; i < samples["answer"].RawData.Length + startindex; i++)
-                    {
-                        sampleTracks["answer"][i] = samples["answer"].RawData[i - startindex];
->>>>>>> fa3cd40b
                     }
                     trackOps.Add(new SoundDataRange(SoundDataType.Answer, startIndex, answerBank.RawSize));
                 }
                 if (soundTiming.hasJudge)
                 {
-<<<<<<< HEAD
                     trackOps.Add(new SoundDataRange(SoundDataType.Judge, startIndex, judgeBank.RawSize));
-=======
-                    for (int i = startindex; i < samples["judge"].RawData.Length + startindex; i++)
-                    {
-                        sampleTracks["judge"][i] = samples["judge"].RawData[i - startindex];
-                    }
->>>>>>> fa3cd40b
                 }
                 if (soundTiming.hasJudgeBreak)
                 {
-<<<<<<< HEAD
                     trackOps.Add(new SoundDataRange(SoundDataType.JudgeBreak, startIndex, judgeBreakBank.RawSize));
-=======
-                    for (int i = startindex; i < samples["judge_break"].RawData.Length + startindex; i++)
-                    {
-                        sampleTracks["judge_break"][i] = samples["judge_break"].RawData[i - startindex];
-                    }
->>>>>>> fa3cd40b
                 }
                 if (soundTiming.hasJudgeEx)
                 {
-<<<<<<< HEAD
                     trackOps.Add(new SoundDataRange(SoundDataType.JudgeEX, startIndex, judgeExBank.RawSize));
-=======
-                    for (int i = startindex; i < samples["judge_ex"].RawData.Length + startindex; i++)
-                    {
-                        sampleTracks["judge_ex"][i] = samples["judge_ex"].RawData[i - startindex];
-                    }
->>>>>>> fa3cd40b
                 }
                 if (soundTiming.hasBreak)
                 {
-<<<<<<< HEAD
                     trackOps.Add(new SoundDataRange(SoundDataType.Break, startIndex, breakBank.RawSize));
-=======
-                    for (int i = startindex; i < samples["break"].RawData.Length + startindex; i++)
-                    {
-                        sampleTracks["break"][i] = samples["break"].RawData[i - startindex];
-                    }
->>>>>>> fa3cd40b
                 }
                 if (soundTiming.hasHanabi)
                 {
-<<<<<<< HEAD
                     trackOps.Add(new SoundDataRange(SoundDataType.Hanabi, startIndex, hanabiBank.RawSize));
-=======
-                    for (int i = startindex; i < samples["hanabi"].RawData.Length + startindex; i++)
-                    {
-                        sampleTracks["hanabi"][i] = samples["hanabi"].RawData[i - startindex];
-                    }
->>>>>>> fa3cd40b
                 }
                 if (soundTiming.hasTouchHold)
                 {
-<<<<<<< HEAD
                     trackOps.Add(new SoundDataRange(SoundDataType.TouchHold, startIndex, holdRiserBank.RawSize));
-=======
-                    for (int i = startindex; i < samples["touchHold_riser"].RawData.Length + startindex; i++)
-                    {
-                        sampleTracks["touchHold_riser"][i] = samples["touchHold_riser"].RawData[i - startindex];
-                    }
->>>>>>> fa3cd40b
                 }
                 if (soundTiming.hasTouchHoldEnd)
                 {
                     //不覆盖整个track，只覆盖可能有的部分
-<<<<<<< HEAD
                     SoundDataRange lastTouchHoldOp = trackOps.FindLast((trackOp) => trackOp.Type == SoundDataType.TouchHold);
                     lastTouchHoldOp.Length = Math.Min(lastTouchHoldOp.Length, startIndex - lastTouchHoldOp.From);
-=======
-                    for (int i = startindex; i < samples["touchHold_riser"].RawData.Length + startindex; i++)
-                    {
-                        sampleTracks["touchHold_riser"][i] = 0;
-                    }
->>>>>>> fa3cd40b
                 }
                 if (soundTiming.hasSlide)
                 {
-<<<<<<< HEAD
                     trackOps.Add(new SoundDataRange(SoundDataType.Slide, startIndex, slideBank.RawSize));
-=======
-                    for (int i = startindex; i < samples["slide"].RawData.Length + startindex; i++)
-                    {
-                        sampleTracks["slide"][i] = samples["slide"].RawData[i - startindex];
-                    }
->>>>>>> fa3cd40b
                 }
                 if (soundTiming.hasTouch)
                 {
-<<<<<<< HEAD
                     trackOps.Add(new SoundDataRange(SoundDataType.Touch, startIndex, touchBank.RawSize));
-=======
-                    for (int i = startindex; i < samples["touch"].RawData.Length + startindex; i++)
-                    {
-                        sampleTracks["touch"][i] = samples["touch"].RawData[i - startindex];
-                    }
->>>>>>> fa3cd40b
                 }
                 if (soundTiming.hasAllPerfect)
                 {
-<<<<<<< HEAD
                     trackOps.Add(new SoundDataRange(SoundDataType.AllPerfect, startIndex, apBank.RawSize));
                     trackOps.Add(new SoundDataRange(SoundDataType.FullComboFanfare, startIndex, fanfareBank.RawSize));
-=======
-                    for (int i = startindex; i < samples["all_perfect"].RawData.Length + startindex; i++)
-                    {
-                        sampleTracks["all_perfect"][i] = samples["all_perfect"].RawData[i - startindex];
-                    }
-                    for (int i = startindex; i < samples["fanfare"].RawData.Length + startindex; i++)
-                    {
-                        sampleTracks["fanfare"][i] = samples["fanfare"].RawData[i - startindex];
-                    }
->>>>>>> fa3cd40b
                 }
                 if (soundTiming.hasClock)
                 {
-<<<<<<< HEAD
                     trackOps.Add(new SoundDataRange(SoundDataType.Clock, startIndex, clockBank.RawSize));
-=======
-                    for (int i = startindex; i < samples["clock"].RawData.Length + startindex; i++)
-                    {
-                        sampleTracks["clock"][i] = samples["clock"].RawData[i - startindex];
-                    }
->>>>>>> fa3cd40b
                 }
             }
             //获取原来实时播放时候的音量
@@ -939,24 +797,18 @@
             Int16[] delayEmpty = new Int16[(int)(delaySeconds * freq * 2)];
             List<byte> filehead = CreateWaveFileHeader(bgmBank.Raw.Length + delayEmpty.Length, 2, freq, 16).ToList();
 
-            //if (samples["track_start"].RawData.Length > delayEmpty.Length)
+            //if (trackStartRAW.Length > delayEmpty.Length)
             //    throw new Exception("track_start音效过长,请勿大于5秒");
 
             for(int i = 0; i < delayEmpty.Length; i++)
             {
-<<<<<<< HEAD
                 if(i < trackStartBank.Raw.Length)
                     delayEmpty[i] = trackStartBank.Raw[i];
-=======
-                if(i<samples["track_start"].RawData.Length)
-                    delayEmpty[i] = samples["track_start"].RawData[i];
->>>>>>> fa3cd40b
                 filehead.AddRange(BitConverter.GetBytes(delayEmpty[i]));
             }
 
             for (int i = 0; i < sampleCount; i++)
             {
-<<<<<<< HEAD
                 // Apply BGM Data
                 float sampleValue = bgmBank.Raw[i] * bgmVol;
                 // Apply all track instruction on given sample index.
@@ -1018,22 +870,6 @@
                     }
                 }
                 long value = (long)sampleValue;
-=======
-                //嗯加
-                var value = (long)(bgmRAW[i] * bgmVol) 
-                    + (long)(sampleTracks["answer"][i] * answerVol)
-                    + (long)(sampleTracks["judge"][i] * judgeVol)
-                    + (long)(sampleTracks["judge_break"][i] * breakVol)
-                    + (long)(sampleTracks["judge_ex"][i] * judgeExVol)
-                    + (long)(sampleTracks["break"][i] * breakVol)
-                    + (long)(sampleTracks["hanabi"][i] * hanabiVol)
-                    + (long)(sampleTracks["touchHold_riser"][i] * hanabiVol)
-                    + (long)(sampleTracks["slide"][i] * slideVol)
-                    + (long)(sampleTracks["touch"][i] * touchVol)
-                    + (long)(sampleTracks["all_perfect"][i] * bgmVol)
-                    + (long)(sampleTracks["fanfare"][i] * bgmVol)
-                    + (long)(sampleTracks["clock"][i] * bgmVol);
->>>>>>> fa3cd40b
                 if (value > Int16.MaxValue)
                     value = Int16.MaxValue;
                 if (value < Int16.MinValue)
@@ -1043,7 +879,6 @@
             filehead.AddRange(filedata);
             File.WriteAllBytes(maidataDir + "/out.wav", filehead.ToArray());
 
-<<<<<<< HEAD
             bgmBank.Free();
             comparableBanks.Values.ToList().ForEach((otherBank) => {
                 if (otherBank.Temp)
@@ -1052,13 +887,6 @@
                 }
                 otherBank.Free();
             });
-=======
-            Bass.BASS_SampleFree(bgmSample);
-            foreach(var sample in samples) {
-                sample.Value.Free();
-            }
-            
->>>>>>> fa3cd40b
         }
 
         /// <summary>
