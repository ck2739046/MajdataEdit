﻿using System;
using System.Collections.Generic;
using System.Linq;
using System.Text;
using System.Threading.Tasks;
using System.Timers;
using System.Windows;
using System.Windows.Controls;
using System.Windows.Data;
using System.Windows.Documents;
using System.Windows.Input;
using System.Windows.Interop;
using System.Windows.Media;
using System.Windows.Media.Imaging;
using System.Windows.Navigation;
using System.Windows.Shapes;
using System.Diagnostics;
using System.IO;
using Un4seen.Bass;
using Un4seen.Bass.Misc;
using System.Drawing;
using System.Media;
using Newtonsoft.Json;
using Un4seen.Bass.AddOn.Fx;
using Newtonsoft.Json.Linq;
using WPFLocalizeExtension.Extensions;
using System.Globalization;
using System.Reflection;
using WPFLocalizeExtension.Engine;
using System.Windows.Threading;
using Semver;
using DiscordRPC;

namespace MajdataEdit
{
    public partial class MainWindow : Window
    {
        public static readonly string MAJDATA_VERSION_STRING = "v4.1.0";
        public static readonly SemVersion MAJDATA_VERSION = SemVersion.Parse(MAJDATA_VERSION_STRING, SemVersionStyles.Any);
        bool UpdateCheckLock = false;

        public DiscordRpcClient DCRPCclient = new DiscordRpcClient("1068882546932326481");

        SoundSetting soundSetting = new SoundSetting();
        public EditorSetting editorSetting = null;

<<<<<<< HEAD
        public int bgmStream = -114514;
        public int answerStream = -114514;
        public int judgeStream = -114514;
        public int judgeBreakStream = -114514;   // 这个是break的判定音效 不是欢呼声
        public int breakStream = -114514;        // 这个才是欢呼声
        public int judgeExStream = -114514;
        public int hanabiStream = -114514;
        public int holdRiserStream = -114514;
        public int trackStartStream = -114514;
        public int slideStream = -114514;
        public int touchStream = -114514;
        public int allperfectStream = -114514;
        public int fanfareStream = -114514;
        public int clockStream = -114514;

        public static string maidataDir;
=======
        public static string maidataDir = "";
>>>>>>> 317481d9
        const string majSettingFilename = "majSetting.json";
        const string editorSettingFilename = "EditorSetting.json";

        float[] waveLevels;
        float[] waveEnergies;

        bool isDrawing = false;
        bool isSaved = true;
        bool isLoading = false;

        int selectedDifficulty = -1;
        double songLength = 0;
        float sampleTime = 0.02f;
        int zoominPower = 4;
        EditorControlMethod lastEditorState;

        double lastMousePointX; //Used for drag scroll

        private bool fumenOverwriteMode = false;    //谱面文本覆盖模式

        //*TEXTBOX CONTROL
        string GetRawFumenText()
        {
            string text = "";
            text = new TextRange(FumenContent.Document.ContentStart, FumenContent.Document.ContentEnd).Text;
            text = text.Replace("\r", "");
            // 亲爱的bbben在这里对text进行了Trim 引发了行位置不正确的BUG 谨此纪念（
            return text;
        }
        void SetRawFumenText(string content)
        {
            isLoading = true;
            FumenContent.Document.Blocks.Clear();
            if (content == null) {
                isLoading = false;
                return;
            }
            string[] lines = content.Split('\n');
            foreach (var line in lines)
            {
                Paragraph paragraph = new Paragraph();
                paragraph.Inlines.Add(line);
                FumenContent.Document.Blocks.Add(paragraph);
            }
            isLoading = false;
        }
        long GetRawFumenPosition()
        {
            long pos = new TextRange(FumenContent.Document.ContentStart, FumenContent.CaretPosition).Text.Replace("\r", "").Length;
            return pos;
        }
        void SeekTextFromTime()
        {
            var time = Bass.BASS_ChannelBytes2Seconds(bgmStream, Bass.BASS_ChannelGetPosition(bgmStream));
            List<SimaiTimingPoint> timingList = new List<SimaiTimingPoint>();
            timingList.AddRange(SimaiProcess.timinglist);
            var noteList = SimaiProcess.notelist;
            if (SimaiProcess.timinglist.Count <= 0) return;
            timingList.Sort((x, y) => Math.Abs(time - x.time).CompareTo(Math.Abs(time - y.time)));
            var theNote = timingList[0];
            timingList.Clear();
            timingList.AddRange(SimaiProcess.timinglist);
            var indexOfTheNote = timingList.IndexOf(theNote);
            var pointer = FumenContent.Document.Blocks.ToList()[theNote.rawTextPositionY].ContentStart.GetPositionAtOffset(theNote.rawTextPositionX);
            FumenContent.Selection.Select(pointer, pointer);
        }
        public void ScrollToFumenContentSelection(int positionX, int positionY)
        {
            // 这玩意用于其他窗口来滚动Scroll 因为涉及到好多变量都是private的
            var pointer = FumenContent.Document.Blocks.ToList()[positionY].ContentStart.GetPositionAtOffset(positionX);
            FumenContent.Focus();
            FumenContent.Selection.Select(pointer, pointer);
            this.Focus();

            if (Bass.BASS_ChannelIsActive(bgmStream) == BASSActive.BASS_ACTIVE_PLAYING && (bool)FollowPlayCheck.IsChecked)
                return;
            var time = SimaiProcess.Serialize(GetRawFumenText(), GetRawFumenPosition());
            SetBgmPosition(time);
            //Console.WriteLine("SelectionChanged");
            SimaiProcess.ClearNoteListPlayedState();
            DrawCusor(time);
        }
        
        //*FIND AND REPLACE
        private void Find_icon_MouseDown(object sender, MouseButtonEventArgs e)
        {
            FindAndScroll();
        }
        bool isReplaceConformed = false;
        TextSelection lastFindPosition;
        private void Replace_icon_MouseDown(object sender, MouseButtonEventArgs e)
        {
            if (!isReplaceConformed)
            {
                FindAndScroll();
                return;
            }
            else
            {
                if(FumenContent.Selection == lastFindPosition)
                {
                    FumenContent.Selection.Text = ReplaceText.Text;
                    FindAndScroll();
                }
                else
                {
                    isReplaceConformed = false;
                }
            }
        }

        public TextRange GetTextRangeFromPosition(TextPointer position, String input)
        {

            TextRange textRange = null;

            while (position != null)
            {
                if (position.CompareTo(FumenContent.Document.ContentEnd) == 0)
                {
                    break;
                }

                if (position.GetPointerContext(LogicalDirection.Forward) == TextPointerContext.Text)
                {
                    String textRun = position.GetTextInRun(LogicalDirection.Forward);
                    StringComparison stringComparison = StringComparison.CurrentCultureIgnoreCase;
                    Int32 indexInRun = textRun.IndexOf(input, stringComparison);

                    if (indexInRun >= 0)
                    {
                        position = position.GetPositionAtOffset(indexInRun);
                        TextPointer nextPointer = position.GetPositionAtOffset(input.Length);
                        textRange = new TextRange(position, nextPointer);

                        // If a none-WholeWord match is found, directly terminate the loop.
                        position = position.GetPositionAtOffset(input.Length);
                        break;
                    }
                    else
                    {
                        // If a match is not found, go over to the next context position after the "textRun".
                        position = position.GetPositionAtOffset(textRun.Length);
                    }
                }
                else
                {
                    //If the current position doesn't represent a text context position, go to the next context position.
                    // This can effectively ignore the formatting or embed element symbols.
                    position = position.GetNextContextPosition(LogicalDirection.Forward);
                }
            }

            return textRange;
        }
        public void FindAndScroll()
        {
            var position = GetTextRangeFromPosition(FumenContent.CaretPosition, InputText.Text);
            if (position == null) {
                isReplaceConformed = false;
                return;
            }
            FumenContent.Selection.Select(position.Start, position.End);
            lastFindPosition = FumenContent.Selection;
            FumenContent.Focus();
            isReplaceConformed = true;
        }
        //*FILE CONTROL
        void initFromFile(string path)//file name should not be included in path
        {
            if (soundSetting != null)
            {
                soundSetting.Close();
            }
            if (editorSetting == null)
            {
                ReadEditorSetting();
            }

            var audioPath = path + "/track.mp3";
            var dataPath = path + "/maidata.txt";
            if (!File.Exists(audioPath))
            {
                MessageBox.Show(GetLocalizedString("NoTrack_mp3"), GetLocalizedString("Error"));
                return;
            }
            if (!File.Exists(dataPath))
            {
                MessageBox.Show(GetLocalizedString("NoMaidata_txt"), GetLocalizedString("Error"));
                return;
            }
            maidataDir = path;
            SetRawFumenText("");
            if (bgmStream != -1024)
            {
                Bass.BASS_ChannelStop(bgmStream);
                Bass.BASS_StreamFree(bgmStream);
            }
            //soundSetting.Close();
            var decodeStream = Bass.BASS_StreamCreateFile(audioPath, 0L, 0L, BASSFlag.BASS_STREAM_DECODE);
            bgmStream = BassFx.BASS_FX_TempoCreate(decodeStream, BASSFlag.BASS_FX_FREESOURCE);
            //Bass.BASS_StreamCreateFile(audioPath, 0L, 0L, BASSFlag.BASS_SAMPLE_FLOAT);

            Bass.BASS_ChannelSetAttribute(bgmStream, BASSAttribute.BASS_ATTRIB_VOL, editorSetting.Default_BGM_Level);
            Bass.BASS_ChannelSetAttribute(trackStartStream, BASSAttribute.BASS_ATTRIB_VOL, editorSetting.Default_BGM_Level);
            Bass.BASS_ChannelSetAttribute(allperfectStream, BASSAttribute.BASS_ATTRIB_VOL, editorSetting.Default_BGM_Level);
            Bass.BASS_ChannelSetAttribute(fanfareStream, BASSAttribute.BASS_ATTRIB_VOL, editorSetting.Default_BGM_Level);
            Bass.BASS_ChannelSetAttribute(clockStream, BASSAttribute.BASS_ATTRIB_VOL, editorSetting.Default_BGM_Level);
            Bass.BASS_ChannelSetAttribute(answerStream, BASSAttribute.BASS_ATTRIB_VOL, editorSetting.Default_Answer_Level);
            Bass.BASS_ChannelSetAttribute(judgeStream, BASSAttribute.BASS_ATTRIB_VOL, editorSetting.Default_Judge_Level);
            Bass.BASS_ChannelSetAttribute(judgeBreakStream, BASSAttribute.BASS_ATTRIB_VOL, editorSetting.Default_Break_Level);
            Bass.BASS_ChannelSetAttribute(slideStream, BASSAttribute.BASS_ATTRIB_VOL, editorSetting.Default_Slide_Level);
            Bass.BASS_ChannelSetAttribute(breakStream, BASSAttribute.BASS_ATTRIB_VOL, editorSetting.Default_Break_Level);
            Bass.BASS_ChannelSetAttribute(judgeExStream, BASSAttribute.BASS_ATTRIB_VOL, editorSetting.Default_Ex_Level);
            Bass.BASS_ChannelSetAttribute(touchStream, BASSAttribute.BASS_ATTRIB_VOL, editorSetting.Default_Touch_Level);
            Bass.BASS_ChannelSetAttribute(hanabiStream, BASSAttribute.BASS_ATTRIB_VOL, editorSetting.Default_Hanabi_Level);
            Bass.BASS_ChannelSetAttribute(holdRiserStream, BASSAttribute.BASS_ATTRIB_VOL, editorSetting.Default_Hanabi_Level);
            var info = Bass.BASS_ChannelGetInfo(bgmStream);
            if (info.freq != 44100) MessageBox.Show(GetLocalizedString("Warn44100Hz"), GetLocalizedString("Attention"));
            ReadWaveFromFile();
            SimaiProcess.ClearData();

            if (!SimaiProcess.ReadData(dataPath))
            {
                return;
            }




            LevelSelector.SelectedItem = LevelSelector.Items[0];
            ReadSetting();
            SetRawFumenText(SimaiProcess.fumens[selectedDifficulty]);
            SeekTextFromTime();
            SimaiProcess.Serialize(GetRawFumenText());
            FumenContent.Focus();
            DrawWave();

            OffsetTextBox.Text = SimaiProcess.first.ToString();

            Cover.Visibility = Visibility.Collapsed;
            MenuEdit.IsEnabled = true;
            VolumnSetting.IsEnabled = true;
            MenuMuriCheck.IsEnabled = true;
            Menu_ExportRender.IsEnabled = true;
            SetSavedState(true);
        }
        private void ReadWaveFromFile()
        {
            var bgmDecode = Bass.BASS_StreamCreateFile(maidataDir + "/track.mp3", 0L, 0L, BASSFlag.BASS_STREAM_DECODE);
            try
            {
                songLength = Bass.BASS_ChannelBytes2Seconds(bgmDecode, Bass.BASS_ChannelGetLength(bgmDecode, BASSMode.BASS_POS_BYTE));
                int sampleNumber = (int)((songLength * 1000) / (sampleTime * 1000));
                waveLevels = new float[sampleNumber];
                waveEnergies = new float[sampleNumber];
                for (int i = 0; i < sampleNumber; i++)
                {
                    waveLevels[i] = Bass.BASS_ChannelGetLevels(bgmDecode, sampleTime, BASSLevel.BASS_LEVEL_MONO)[0];
                    waveEnergies[i] = 0.01f;
                }
                Bass.BASS_StreamFree(bgmDecode);
            }
            catch {
                MessageBox.Show("mp3解码失败。\nMP3 Decode fail.\n"+ Bass.BASS_ErrorGetCode());
                Bass.BASS_StreamFree(bgmDecode);
                Process.Start("https://github.com/LingFeng-bbben/MajdataEdit/issues/26");
            }
        }
        void SetSavedState(bool state)
        {
            if (state)
            {
                isSaved = true;
                LevelSelector.IsEnabled = true;
                TheWindow.Title = GetWindowsTitleString(SimaiProcess.title);
            }
            else
            {
                isSaved = false;
                LevelSelector.IsEnabled = false;
                TheWindow.Title = GetWindowsTitleString(GetLocalizedString("Unsaved") + SimaiProcess.title);
            }
        }
        /// <summary>
        /// Ask the user and save fumen.
        /// </summary>
        /// <returns>Return false if user cancel the action</returns>
        bool AskSave()
        {
            var result = MessageBox.Show(GetLocalizedString("AskSave"), GetLocalizedString("Warning"), MessageBoxButton.YesNoCancel);
            if (result == MessageBoxResult.Yes)
            {
                SaveFumen(true);
                return true;
            }
            if (result == MessageBoxResult.Cancel)
            {
                return false;
            }
            return true;
        }
        void SaveFumen(bool writeToDisk = false)
        {
            if (selectedDifficulty == -1) return;
            SimaiProcess.fumens[selectedDifficulty] = GetRawFumenText();
            SimaiProcess.first = float.Parse(OffsetTextBox.Text);
            if (maidataDir == "")
            {
                var saveDialog = new Microsoft.Win32.SaveFileDialog();
                saveDialog.Filter = "maidata.txt|maidata.txt";
                saveDialog.OverwritePrompt = true;
                if ((bool)saveDialog.ShowDialog())
                {
                    maidataDir = new FileInfo(saveDialog.FileName).DirectoryName;
                }
            }
            SimaiProcess.SaveData(maidataDir + "/maidata.bak.txt");
            SaveSetting();
            if (writeToDisk)
            {
                SimaiProcess.SaveData(maidataDir + "/maidata.txt");
                SetSavedState(true);
            }
        }
        void SaveSetting()
        {
            if (maidataDir == "") return;
            MajSetting setting = new MajSetting();
            setting.lastEditDiff = selectedDifficulty;
            setting.lastEditTime = Bass.BASS_ChannelBytes2Seconds(bgmStream, Bass.BASS_ChannelGetPosition(bgmStream));
            Bass.BASS_ChannelGetAttribute(bgmStream, BASSAttribute.BASS_ATTRIB_VOL, ref setting.BGM_Level);
            Bass.BASS_ChannelGetAttribute(answerStream, BASSAttribute.BASS_ATTRIB_VOL, ref setting.Answer_Level);
            Bass.BASS_ChannelGetAttribute(judgeStream, BASSAttribute.BASS_ATTRIB_VOL, ref setting.Judge_Level);
            Bass.BASS_ChannelGetAttribute(judgeBreakStream, BASSAttribute.BASS_ATTRIB_VOL, ref setting.Break_Level);
            Bass.BASS_ChannelGetAttribute(judgeExStream, BASSAttribute.BASS_ATTRIB_VOL, ref setting.Ex_Level);
            Bass.BASS_ChannelGetAttribute(touchStream, BASSAttribute.BASS_ATTRIB_VOL, ref setting.Touch_Level);
            Bass.BASS_ChannelGetAttribute(slideStream, BASSAttribute.BASS_ATTRIB_VOL, ref setting.Slide_Level);
            Bass.BASS_ChannelGetAttribute(hanabiStream, BASSAttribute.BASS_ATTRIB_VOL, ref setting.Hanabi_Level);
            string json = JsonConvert.SerializeObject(setting);
            File.WriteAllText(maidataDir + "/" + majSettingFilename,json);
        }
        void ReadSetting()
        {
            var path = maidataDir + "/" + majSettingFilename;
            if (!File.Exists(path)) return;
            var setting = JsonConvert.DeserializeObject<MajSetting>(File.ReadAllText(path));
            LevelSelector.SelectedIndex = setting.lastEditDiff;
            selectedDifficulty = setting.lastEditDiff;
            SetBgmPosition(setting.lastEditTime);
            Bass.BASS_ChannelSetAttribute(bgmStream, BASSAttribute.BASS_ATTRIB_VOL,setting.BGM_Level);
            Bass.BASS_ChannelSetAttribute(trackStartStream, BASSAttribute.BASS_ATTRIB_VOL, setting.BGM_Level);
            Bass.BASS_ChannelSetAttribute(allperfectStream, BASSAttribute.BASS_ATTRIB_VOL, setting.BGM_Level);
            Bass.BASS_ChannelSetAttribute(fanfareStream, BASSAttribute.BASS_ATTRIB_VOL, setting.BGM_Level);
            Bass.BASS_ChannelSetAttribute(clockStream, BASSAttribute.BASS_ATTRIB_VOL, setting.BGM_Level);
            Bass.BASS_ChannelSetAttribute(answerStream, BASSAttribute.BASS_ATTRIB_VOL, setting.Answer_Level);
            Bass.BASS_ChannelSetAttribute(judgeStream, BASSAttribute.BASS_ATTRIB_VOL, setting.Judge_Level);
            Bass.BASS_ChannelSetAttribute(judgeBreakStream, BASSAttribute.BASS_ATTRIB_VOL, setting.Break_Level);
            Bass.BASS_ChannelSetAttribute(slideStream, BASSAttribute.BASS_ATTRIB_VOL, setting.Slide_Level);
            Bass.BASS_ChannelSetAttribute(breakStream, BASSAttribute.BASS_ATTRIB_VOL, setting.Break_Level);
            Bass.BASS_ChannelSetAttribute(judgeExStream, BASSAttribute.BASS_ATTRIB_VOL, setting.Ex_Level);
            Bass.BASS_ChannelSetAttribute(touchStream, BASSAttribute.BASS_ATTRIB_VOL, setting.Touch_Level);
            Bass.BASS_ChannelSetAttribute(hanabiStream, BASSAttribute.BASS_ATTRIB_VOL, setting.Hanabi_Level);
            Bass.BASS_ChannelSetAttribute(holdRiserStream, BASSAttribute.BASS_ATTRIB_VOL, setting.Hanabi_Level);

            SaveSetting(); // 覆盖旧版本setting
        }
        private void CreateNewFumen(string path)
        {
            if (File.Exists(path + "/maidata.txt"))
            {
                MessageBox.Show(GetLocalizedString("MaidataExist"));
            }
            else
            {
                File.WriteAllText(path + "/maidata.txt",
                    "&title="+GetLocalizedString("SetTitle")+"\n" +
                    "&artist=" + GetLocalizedString("SetArtist") + "\n" +
                    "&des=" + GetLocalizedString("SetDes") + "\n" +
                    "&first=0\n");
            }
        }
        void CreateEditorSetting()
        {
            editorSetting = new EditorSetting();
            editorSetting.Language = "en-US";   // 在未初始化EditorSetting的时候 以较为通用的英文运行
            editorSetting.RenderMode = RenderOptions.ProcessRenderMode == RenderMode.SoftwareOnly ? 1 : 0;  // 使用命令行指定强制软件渲染时，同步修改配置值

            editorSetting.DefaultSlideAccuracy = 0.2f; // 大家都要做能pass 200ms撞尾检测的好孩子喔
            // 设置默认音量
            editorSetting.Default_BGM_Level = 0.85f;
            editorSetting.Default_Answer_Level = 0.95f;
            editorSetting.Default_Judge_Level = 0.5f;
            editorSetting.Default_Slide_Level = 0.35f;
            editorSetting.Default_Break_Level = 0.55f;
            editorSetting.Default_Ex_Level = 0.4f;
            editorSetting.Default_Touch_Level = 0.5f;
            editorSetting.Default_Hanabi_Level = 0.4f;

            File.WriteAllText(editorSettingFilename, JsonConvert.SerializeObject(editorSetting, Formatting.Indented));

            EditorSettingPanel esp = new EditorSettingPanel(true);
            esp.Owner = this;
            esp.ShowDialog();
        }
        void ReadEditorSetting()
        {
            if (!File.Exists(editorSettingFilename))
            {
                CreateEditorSetting();
                return;
            }
            var json = File.ReadAllText(editorSettingFilename);
            editorSetting = JsonConvert.DeserializeObject<EditorSetting>(json);

            if (RenderOptions.ProcessRenderMode != RenderMode.SoftwareOnly)
            {
                //如果没有通过命令行预先指定渲染模式，则使用设置项的渲染模式
                RenderOptions.ProcessRenderMode =
                    editorSetting.RenderMode == 0 ? RenderMode.Default : RenderMode.SoftwareOnly;
            }
            else
            {
                //如果通过命令行指定了使用软件渲染模式，则覆盖设置项
                editorSetting.RenderMode = 1;
            }

            LocalizeDictionary.Instance.Culture = new CultureInfo(editorSetting.Language);
            AddGesture(editorSetting.PlayPauseKey, "PlayAndPause");
            AddGesture(editorSetting.PlayStopKey, "StopPlaying");
            AddGesture(editorSetting.SaveKey, "SaveFile");
            AddGesture(editorSetting.SendViewerKey, "SendToView");
            AddGesture(editorSetting.IncreasePlaybackSpeedKey, "IncreasePlaybackSpeed");
            AddGesture(editorSetting.DecreasePlaybackSpeedKey, "DecreasePlaybackSpeed");
            AddGesture("Ctrl+f", "Find");
            AddGesture(editorSetting.MirrorLeftRightKey, "MirrorLR");
            AddGesture(editorSetting.MirrorUpDownKey, "MirrorUD");
            AddGesture(editorSetting.Mirror180Key, "Mirror180");
            AddGesture(editorSetting.Mirror45Key, "Mirror45");
            AddGesture(editorSetting.MirrorCcw45Key, "MirrorCcw45");
            FumenContent.FontSize = editorSetting.FontSize;
            
            ViewerCover.Content = editorSetting.backgroundCover.ToString();
            ViewerSpeed.Content = editorSetting.playSpeed.ToString("F1");    // 转化为形如"7.0", "9.5"这样的速度
            ViewerTouchSpeed.Content = editorSetting.touchSpeed.ToString("F1");

            chartChangeTimer.Interval = editorSetting.ChartRefreshDelay; // 设置更新延迟

            SaveEditorSetting(); // 覆盖旧版本setting
        }
        public void SaveEditorSetting()
        {
            File.WriteAllText(editorSettingFilename, JsonConvert.SerializeObject(editorSetting, Formatting.Indented));
        }

        void AddGesture( string keyGusture,string command)
        {
            var gesture = (KeyGesture)new KeyGestureConverter().ConvertFromString(keyGusture);
            InputBinding inputBinding = new InputBinding((ICommand)FumenContent.Resources[command], gesture);
            FumenContent.InputBindings.Add(inputBinding);
        }


        //*UI DRAWING
        Timer visualEffectRefreshTimer = new Timer(1);
        Timer currentTimeRefreshTimer = new Timer(100);
        public Timer chartChangeTimer = new Timer(1000);    // 谱面变更延迟解析]\

        // This update very freqently to Draw FFT wave.
        private void VisualEffectRefreshTimer_Elapsed(object sender, ElapsedEventArgs e)
        {
<<<<<<< HEAD
            var path = Environment.CurrentDirectory + "/SFX/";
            answerStream = Bass.BASS_StreamCreateFile(path + "answer.wav", 0L, 0L, BASSFlag.BASS_SAMPLE_FLOAT);
            judgeStream = Bass.BASS_StreamCreateFile(path + "judge.wav", 0L, 0L, BASSFlag.BASS_SAMPLE_FLOAT);
            judgeBreakStream = Bass.BASS_StreamCreateFile(path + "judge_break.wav", 0L, 0L, BASSFlag.BASS_SAMPLE_FLOAT);
            judgeExStream = Bass.BASS_StreamCreateFile(path + "judge_ex.wav", 0L, 0L, BASSFlag.BASS_SAMPLE_FLOAT);
            breakStream = Bass.BASS_StreamCreateFile(path + "break.wav", 0L, 0L, BASSFlag.BASS_SAMPLE_FLOAT);
            hanabiStream = Bass.BASS_StreamCreateFile(path + "hanabi.wav", 0L, 0L, BASSFlag.BASS_SAMPLE_FLOAT);
            holdRiserStream = Bass.BASS_StreamCreateFile(path + "touchHold_riser.wav", 0L, 0L, BASSFlag.BASS_SAMPLE_FLOAT);
            trackStartStream = Bass.BASS_StreamCreateFile(path + "track_start.wav", 0L, 0L, BASSFlag.BASS_SAMPLE_FLOAT);
            slideStream = Bass.BASS_StreamCreateFile(path + "slide.wav", 0L, 0L, BASSFlag.BASS_SAMPLE_FLOAT);
            touchStream = Bass.BASS_StreamCreateFile(path + "touch.wav", 0L, 0L, BASSFlag.BASS_SAMPLE_FLOAT);
            allperfectStream = Bass.BASS_StreamCreateFile(path + "all_perfect.wav", 0L, 0L, BASSFlag.BASS_SAMPLE_FLOAT);
            fanfareStream = Bass.BASS_StreamCreateFile(path + "fanfare.wav", 0L, 0L, BASSFlag.BASS_SAMPLE_FLOAT);
            clockStream = Bass.BASS_StreamCreateFile(path + "clock.wav", 0L, 0L, BASSFlag.BASS_SAMPLE_FLOAT);
=======
            DrawFFT();
>>>>>>> 317481d9
        }
        // 谱面变更延迟解析
        private void ChartChangeTimer_Elapsed(object sender, ElapsedEventArgs e)
        {
            Console.WriteLine("TextChanged");
            Dispatcher.Invoke(
                new Action(
                    delegate
                    {
                        SimaiProcess.Serialize(GetRawFumenText(), GetRawFumenPosition());
                        DrawWave();
                    }
                )
            );
        }
        private void DrawFFT()
        {
            Dispatcher.Invoke(new Action(() =>
            {
                //Scroll WaveView
                var currentTime = Bass.BASS_ChannelBytes2Seconds(bgmStream, Bass.BASS_ChannelGetPosition(bgmStream));
                MusicWave.Margin = new Thickness(-currentTime / sampleTime * zoominPower, Margin.Left, MusicWave.Margin.Right, Margin.Bottom);
                MusicWaveCusor.Margin = new Thickness(-currentTime / sampleTime * zoominPower, Margin.Left, MusicWave.Margin.Right, Margin.Bottom);

                var writableBitmap = new WriteableBitmap(255, 255, 72, 72, PixelFormats.Pbgra32, null);
                FFTImage.Source = writableBitmap;
                writableBitmap.Lock();
                Bitmap backBitmap = new Bitmap(255, 255, writableBitmap.BackBufferStride,
                    System.Drawing.Imaging.PixelFormat.Format32bppArgb, writableBitmap.BackBuffer);

                Graphics graphics = Graphics.FromImage(backBitmap);
                graphics.Clear(System.Drawing.Color.Transparent);

                float[] fft = new float[1024];
                Bass.BASS_ChannelGetData(bgmStream, fft, (int)BASSData.BASS_DATA_FFT1024);
                PointF[] points = new PointF[1024];
                for (int i = 0; i < fft.Length; i++)
                {
                    points[i] = new PointF((float)Math.Log10(i + 1) * 100f, (240 - fft[i] * 256)); //semilog
                }

<<<<<<< HEAD
                    if (se.hasAnswer)
                    {
                        Bass.BASS_ChannelPlay(answerStream, true);
                    }
                    if (se.hasJudge)
                    {
                        Bass.BASS_ChannelPlay(judgeStream, true);
                    }
                    if (se.hasJudgeBreak)
                    {
                        Bass.BASS_ChannelPlay(judgeBreakStream, true);
                    }
                    if (se.hasJudgeEx)
                    {
                        Bass.BASS_ChannelPlay(judgeExStream, true);
                    }
                    if (se.hasBreak)
                    {
                        Bass.BASS_ChannelPlay(breakStream, true);
                    }
                    if (se.hasTouch)
                    {
                        Bass.BASS_ChannelPlay(touchStream, true);
                    }
                    if (se.hasHanabi) //may cause delay
                    {
                        Bass.BASS_ChannelPlay(hanabiStream, true);
                    }
                    if (se.hasTouchHold)
                    {
                        Bass.BASS_ChannelPlay(holdRiserStream, true);
                    }
                    if (se.hasTouchHoldEnd)
                    {
                        Bass.BASS_ChannelStop(holdRiserStream);
                    }
                    if (se.hasSlide)
                    {
                        Bass.BASS_ChannelPlay(slideStream, true);
                    }
                    if (se.hasAllPerfect)
                    {
                        Bass.BASS_ChannelPlay(allperfectStream, true);
                        Bass.BASS_ChannelPlay(fanfareStream, true);
                    }
                    if (se.hasClock)
=======
                graphics.DrawCurve(new System.Drawing.Pen(System.Drawing.Color.LightSkyBlue, 1), points);

                float outputHz = 0;
                new Visuals().DetectPeakFrequency(bgmStream, out outputHz);

                if (Bass.BASS_ChannelIsActive(bgmStream) == BASSActive.BASS_ACTIVE_PLAYING)
                {
                    try
>>>>>>> 317481d9
                    {
                        var currentSample = (int)(currentTime / sampleTime);
                        if (currentSample < waveEnergies.Length - 1)
                        {
                            waveEnergies[currentSample] = outputHz;
                        }
                    }
                    catch { }
                }
                //no please
                /*
                var isSuccess = new Visuals().CreateSpectrumWave(bgmStream, graphics, new System.Drawing.Rectangle(0, 0, 255, 255),
                    System.Drawing.Color.White, System.Drawing.Color.Red,
                    System.Drawing.Color.Black, 1, 
                    false, false, false);
                Console.WriteLine(isSuccess);
                */
                graphics.Flush();
                graphics.Dispose();
                backBitmap.Dispose();

                writableBitmap.AddDirtyRect(new Int32Rect(0, 0, 255, 255));
                writableBitmap.Unlock();
            }));
        }
        private async void DrawWave()
        {
            if (isDrawing) return;
            isDrawing = true;
            var writableBitmap = new WriteableBitmap(waveLevels.Length * zoominPower, 74, 72, 72, PixelFormats.Pbgra32, null);
            writableBitmap.Lock();
            //the process starts
            Bitmap backBitmap = new Bitmap(waveLevels.Length * zoominPower, 74, writableBitmap.BackBufferStride,
                        System.Drawing.Imaging.PixelFormat.Format32bppArgb, writableBitmap.BackBuffer);
            Graphics graphics = Graphics.FromImage(backBitmap);
            System.Drawing.Pen pen = new System.Drawing.Pen(System.Drawing.Color.Green, zoominPower);

            var drawoffset = 0;
            await Task.Run(() =>
            {
                try
                {
                    graphics.Clear(System.Drawing.Color.FromArgb(100,0,0,0));
                    for (int i = 0; i < waveLevels.Length; i++)
                    {
                        var lv = waveLevels[i] * 35;
                        graphics.DrawLine(pen, (i + drawoffset) * zoominPower, 37 + lv, (i + drawoffset) * zoominPower, 37 - lv);
                    }

                    pen = new System.Drawing.Pen(System.Drawing.Color.FromArgb(150, 200, 200, 220), 2);
                    PointF[] curvepoints = new PointF[waveLevels.Length];
                    for (int i = 0; i < waveLevels.Length; i++)
                    {
                        curvepoints[i] = new PointF((i + drawoffset) * zoominPower, (1f - waveEnergies[i]) * 35 + 2);
                    }
                    graphics.DrawCurve(pen, curvepoints);

                    if (SimaiProcess.timinglist.Count == 0) throw new Exception("NO notes");

                    //Draw Bpm lines
                    var lastbpm = -1f;
                    List<double> bpmChangeTimes = new List<double>();     //在什么时间变成什么值
                    List<float> bpmChangeValues = new List<float>();
                    bpmChangeTimes.Clear();
                    bpmChangeValues.Clear();
                    foreach (var timing in SimaiProcess.timinglist)
                    {
                        if (timing.currentBpm != lastbpm)
                        {
                            bpmChangeTimes.Add(timing.time);
                            bpmChangeValues.Add(timing.currentBpm);
                            lastbpm = timing.currentBpm;
                        }
                    }
                    bpmChangeTimes.Add(Bass.BASS_ChannelBytes2Seconds(bgmStream, Bass.BASS_ChannelGetLength(bgmStream)));
                    
                    double time = SimaiProcess.first;
                    int beat = 4; //预留拍号
                    int currentBeat = 1;
                    var timePerBeat = 0d;
                    pen = new System.Drawing.Pen(System.Drawing.Color.Yellow, 1);
                    for (int i = 1; i < bpmChangeTimes.Count; i++)
                    {
                        while ((time - bpmChangeTimes[i])<-0.05)//在那个时间之前都是之前的bpm
                        {
                            if (currentBeat > beat) currentBeat = 1;
                            var xbase = (float)(time / sampleTime) * zoominPower;
                            timePerBeat = 1d / (bpmChangeValues[i - 1] / 60d);
                            if (currentBeat == 1)
                            {
                                graphics.DrawLine(pen, xbase, 0, xbase, 75);
                            }
                            else
                            {
                                graphics.DrawLine(pen, xbase, 0, xbase, 15);
                            }
                            currentBeat++;
                            time += timePerBeat;
                        }
                        time = bpmChangeTimes[i];
                        currentBeat = 1;
                    }

                    //Draw timing lines
                    pen = new System.Drawing.Pen(System.Drawing.Color.White, 1);
                    foreach (var note in SimaiProcess.timinglist)
                    {
                        if (note == null) { break; }
                        float x = (float)(note.time / sampleTime) * zoominPower;
                        graphics.DrawLine(pen, x, 60, x, 75);
                    }

                    //Draw notes                    
                    foreach (var note in SimaiProcess.notelist)
                    {
                        if (note == null) { break; }
                        var notes = note.getNotes();
                        bool isEach = notes.Count(o => !o.isSlideNoHead) > 1;

                        float x = (float)(note.time / sampleTime) * zoominPower;

                        foreach (var noteD in notes)
                        {
                            float y = noteD.startPosition * 6.875f + 8f; //与键位有关

                            if (noteD.isHanabi)
                            {
                                float xDeltaHanabi = (float)(1f / sampleTime) * zoominPower; //Hanabi is 1s due to frame analyze
                                RectangleF rectangleF = new RectangleF(x, 0, xDeltaHanabi, 75);
                                if (noteD.noteType == SimaiNoteType.TouchHold)
                                {
                                    rectangleF.X += ((float)(noteD.holdTime / sampleTime) * zoominPower);
                                }
                                System.Drawing.Drawing2D.LinearGradientBrush gradientBrush = new System.Drawing.Drawing2D.LinearGradientBrush(
                                    rectangleF,
                                    System.Drawing.Color.FromArgb(100, 255, 0, 0),
                                    System.Drawing.Color.FromArgb(0, 255, 0, 0),
                                    System.Drawing.Drawing2D.LinearGradientMode.Horizontal
                                    );
                                graphics.FillRectangle(gradientBrush, rectangleF);
                            }

                            if (noteD.noteType == SimaiNoteType.Tap)
                            {
                                if (noteD.isForceStar)
                                {
                                    pen.Width = 3;
                                    if (noteD.isBreak)
                                    {
                                        pen.Color = System.Drawing.Color.OrangeRed;
                                    }
                                    else if (isEach)
                                    {
                                        pen.Color = System.Drawing.Color.Gold;
                                    }
                                    else
                                    {
                                        pen.Color = System.Drawing.Color.DeepSkyBlue;
                                    }
                                    System.Drawing.Brush brush = new SolidBrush(pen.Color);
                                    graphics.DrawString("*", new Font("Consolas", 12, System.Drawing.FontStyle.Bold), brush, new PointF(x - 7f, y - 7f));
                                } else
                                {
                                    pen.Width = 2;
                                    if (noteD.isBreak)
                                    {
                                        pen.Color = System.Drawing.Color.OrangeRed;
                                    }
                                    else if (isEach)
                                    {
                                        pen.Color = System.Drawing.Color.Gold;
                                    }
                                    else
                                    {
                                        pen.Color = System.Drawing.Color.LightPink;
                                    }
                                    graphics.DrawEllipse(pen, x - 2.5f, y - 2.5f, 5, 5);
                                }
                            }

                            if (noteD.noteType == SimaiNoteType.Touch)
                            {
                                pen.Width = 2;
                                pen.Color = isEach ? System.Drawing.Color.Gold : System.Drawing.Color.DeepSkyBlue;
                                graphics.DrawRectangle(pen, x - 2.5f, y - 2.5f, 5, 5);

                            }

                            if (noteD.noteType == SimaiNoteType.Hold)
                            {
                                pen.Width = 3;
                                if (noteD.isBreak)
                                {
                                    pen.Color = System.Drawing.Color.OrangeRed;
                                }
                                else if (isEach)
                                {
                                    pen.Color = System.Drawing.Color.Gold;
                                }
                                else
                                {
                                    pen.Color = System.Drawing.Color.LightPink;
                                }

                                float xRight = x + (float)(noteD.holdTime / sampleTime) * zoominPower;
                                if (xRight - x < 1f) xRight = x + 5;
                                graphics.DrawLine(pen, x, y, xRight, y);

                            }

                            if (noteD.noteType == SimaiNoteType.TouchHold)
                            {
                                pen.Width = 3;
                                float xDelta = ((float)(noteD.holdTime / sampleTime) * zoominPower) / 4;
                                //Console.WriteLine("HoldPixel"+ xDelta);
                                if (xDelta < 1f) xDelta = 1;

                                pen.Color = System.Drawing.Color.FromArgb(200, 255, 75, 0);
                                graphics.DrawLine(pen, x, y, x + xDelta * 4f, y);
                                pen.Color = System.Drawing.Color.FromArgb(200, 255, 241, 0);
                                graphics.DrawLine(pen, x, y, x + xDelta * 3f, y);
                                pen.Color = System.Drawing.Color.FromArgb(200, 2, 165, 89);
                                graphics.DrawLine(pen, x, y, x + xDelta * 2f, y);
                                pen.Color = System.Drawing.Color.FromArgb(200, 0, 140, 254);
                                graphics.DrawLine(pen, x, y, x + xDelta, y);
                            }

                            if (noteD.noteType == SimaiNoteType.Slide)
                            {
                                pen.Width = 3;
                                if (!noteD.isSlideNoHead)
                                {
                                    if (noteD.isBreak)
                                    {
                                        pen.Color = System.Drawing.Color.OrangeRed;
                                    }
                                    else if (isEach)
                                    {
                                        pen.Color = System.Drawing.Color.Gold;
                                    }
                                    else
                                    {
                                        pen.Color = System.Drawing.Color.DeepSkyBlue;
                                    }
                                    System.Drawing.Brush brush = new SolidBrush(pen.Color);
                                    graphics.DrawString("*", new Font("Consolas", 12, System.Drawing.FontStyle.Bold), brush, new PointF(x - 7f, y - 7f));
                                }

                                if (noteD.isSlideBreak)
                                {
                                    pen.Color = System.Drawing.Color.OrangeRed;
                                }
                                else if (notes.Count(o => o.noteType == SimaiNoteType.Slide) >= 2)
                                {
                                    pen.Color = System.Drawing.Color.Gold;
                                }
                                else
                                {
                                    pen.Color = System.Drawing.Color.SkyBlue;
                                }
                                pen.DashStyle = System.Drawing.Drawing2D.DashStyle.Dot;
                                float xSlide = (float)(noteD.slideStartTime / sampleTime) * zoominPower;
                                float xSlideRight = (float)(noteD.slideTime / sampleTime) * zoominPower + xSlide;
                                graphics.DrawLine(pen, xSlide, y, xSlideRight, y);
                                pen.DashStyle = System.Drawing.Drawing2D.DashStyle.Solid;
                            }



                        }

                    }
                }
                catch (Exception e){
                    Console.WriteLine(e.Message);
                }
            }
            );
            graphics.Flush();
            graphics.Dispose();
            backBitmap.Dispose();
            MusicWave.Source = writableBitmap;
            MusicWave.Width = waveLevels.Length * zoominPower;
            writableBitmap.AddDirtyRect(new Int32Rect(0, 0, writableBitmap.PixelWidth, writableBitmap.PixelHeight));
            writableBitmap.Unlock();
            isDrawing = false;
            GC.Collect();
        }
        private async void DrawCusor(double ghostCusorPositionTime = 0)
        {
            var writableBitmap = new WriteableBitmap(waveLevels.Length * zoominPower, 74, 72, 72, PixelFormats.Pbgra32, null);
            writableBitmap.Lock();
            //the process starts
            Bitmap backBitmap = new Bitmap(waveLevels.Length * zoominPower, 74, writableBitmap.BackBufferStride,
                        System.Drawing.Imaging.PixelFormat.Format32bppArgb, writableBitmap.BackBuffer);
            Graphics graphics = Graphics.FromImage(backBitmap);
            System.Drawing.Pen pen = new System.Drawing.Pen(System.Drawing.Color.Green, zoominPower);

            await Task.Run(() =>
            {
                try
                {
                    //Draw play Start time
                    pen = new System.Drawing.Pen(System.Drawing.Color.Red, 5);
                    float x1 = (float)(playStartTime / sampleTime) * zoominPower;
                    PointF[] tranglePoints = { new PointF(x1 - 2, 0), new PointF(x1 + 2, 0), new PointF(x1, 3.46f) };
                    graphics.DrawPolygon(pen, tranglePoints);

                    //Draw ghost cusor
                    pen = new System.Drawing.Pen(System.Drawing.Color.Orange, 5);
                    float x2 = (float)(ghostCusorPositionTime / sampleTime) * zoominPower;
                    PointF[] tranglePoints2 = { new PointF(x2 - 2, 0), new PointF(x2 + 2, 0), new PointF(x2, 3.46f) };
                    graphics.DrawPolygon(pen, tranglePoints2);
                }
                catch { }
            });
            graphics.Flush();
            graphics.Dispose();
            backBitmap.Dispose();
            MusicWaveCusor.Source = writableBitmap;
            MusicWaveCusor.Width = waveLevels.Length * zoominPower;
            writableBitmap.AddDirtyRect(new Int32Rect(0, 0, writableBitmap.PixelWidth, writableBitmap.PixelHeight));
            writableBitmap.Unlock();
        }
        
        // This update less frequently. set the time text.
        private void CurrentTimeRefreshTimer_Elapsed(object sender, ElapsedEventArgs e)
        {
            UpdateTimeDisplay();
        }
        private void UpdateTimeDisplay()
        {
            var currentPlayTime = Bass.BASS_ChannelBytes2Seconds(bgmStream, Bass.BASS_ChannelGetPosition(bgmStream));
            int minute = (int)currentPlayTime / 60;
            double second = (int)( currentPlayTime - (60 * minute));
            Dispatcher.Invoke(new Action(() => { TimeLabel.Content = String.Format("{0}:{1:00}", minute, second); }));
        }
        void ScrollWave(double delta)
        {
            if (Bass.BASS_ChannelIsActive(bgmStream) == BASSActive.BASS_ACTIVE_PLAYING)
                TogglePause();

            var time = Bass.BASS_ChannelBytes2Seconds(bgmStream, Bass.BASS_ChannelGetPosition(bgmStream));
            var destnationTime = time + (0.002d * -delta * (1.0d / zoominPower));
            SetBgmPosition(destnationTime);
            SimaiProcess.ClearNoteListPlayedState();

            SeekTextFromTime();
        }
        public static string GetLocalizedString(string key, string resourceFileName = "Langs", bool addSpaceAfter = false)
        {
            var localizedString = String.Empty;

            // Build up the fully-qualified name of the key
            var assemblyName = System.Reflection.Assembly.GetExecutingAssembly().GetName().Name;
            var fullKey = assemblyName + ":" + resourceFileName + ":" + key;
            var locExtension = new LocExtension(fullKey);
            locExtension.ResolveLocalizedValue(out localizedString);

            // Add a space to the end, if requested
            if (addSpaceAfter)
            {
                localizedString += " ";
            }

            return localizedString;
        }


        //*PLAY CONTROL

        enum PlayMethod
        {
            Normal, Op, Record
        }
        void TogglePlay(PlayMethod playMethod = PlayMethod.Normal)
        {
            if (Op_Button.IsEnabled == false) return;

            if (lastEditorState == EditorControlMethod.Start || playMethod != PlayMethod.Normal)
            {
                if (!sendRequestStop()) return;
            }

            FumenContent.Focus();
            SaveFumen();
            if (CheckAndStartView()) return;
            Op_Button.IsEnabled = false;
            isPlaying = true;
            isPlan2Stop = false;

            PlayAndPauseButton.Content = "  ▌▌ ";
            var CusorTime = SimaiProcess.Serialize(GetRawFumenText(), GetRawFumenPosition());//scan first

            //TODO: Moeying改一下你的generateSoundEffect然后把下面这行删了
            bool isOpIncluded = playMethod == PlayMethod.Normal ? false : true;

            var startAt = DateTime.Now;
            switch (playMethod)
            {
                case PlayMethod.Record:
                    Bass.BASS_ChannelSetPosition(bgmStream, 0);
                    startAt = DateTime.Now.AddSeconds(5d);
                    //TODO: i18n
                    MessageBox.Show(GetLocalizedString("AskRender"), GetLocalizedString("Attention"));
                    InternalSwitchWindow(false);
                    generateSoundEffectList(0.0, isOpIncluded);
                    Task task = new Task(() => renderSoundEffect(5d));
                    try
                    {
                        task.Start();
                        task.Wait();
                    }
                    catch(AggregateException e)
                    {
                        MessageBox.Show(task.Exception.InnerException.Message + "\n" + e.Message);
                        return;
                    }
                    if (!sendRequestRun(startAt, playMethod)) return;
                    break;
                case PlayMethod.Op:
                    generateSoundEffectList(0.0, isOpIncluded);
                    InternalSwitchWindow(false);
                    Bass.BASS_ChannelSetPosition(bgmStream, 0);
                    startAt = DateTime.Now.AddSeconds(5d);
                    Bass.BASS_ChannelPlay(trackStartStream, true);
                    Task.Run(() =>
                    {
                        if (!sendRequestRun(startAt, playMethod)) return;
                        while (DateTime.Now.Ticks < startAt.Ticks )
                        {
                            if (lastEditorState != EditorControlMethod.Start)
                                return;
                        }
                        Dispatcher.Invoke(() =>
                        {
                            playStartTime = Bass.BASS_ChannelBytes2Seconds(bgmStream, Bass.BASS_ChannelGetPosition(bgmStream));
                            SimaiProcess.ClearNoteListPlayedState();
                            soundEffectTimer.Start();
                            waveStopMonitorTimer.Start();
                            Bass.BASS_ChannelPlay(bgmStream, false);
                        });
                    });
                    break;
                case PlayMethod.Normal:
                    playStartTime = Bass.BASS_ChannelBytes2Seconds(bgmStream, Bass.BASS_ChannelGetPosition(bgmStream));
                    generateSoundEffectList(playStartTime, isOpIncluded);
                    SimaiProcess.ClearNoteListPlayedState();
                    soundEffectTimer.Start();
                    waveStopMonitorTimer.Start();
                    startAt = DateTime.Now;
                    Bass.BASS_ChannelPlay(bgmStream, false);
                    Task.Run(() =>
                    {
                        if (lastEditorState == EditorControlMethod.Pause)
                        {
                            if (!sendRequestContinue(startAt)) return;
                        }
                        else
                        {
                            if (!sendRequestRun(startAt, playMethod)) return;
                        }
                    });
                    break;
            }

            DrawWave();
            DrawCusor(CusorTime); //then the wave could be draw
        }
        void TogglePause()
        {
            Op_Button.IsEnabled = true;
            isPlaying = false;
            isPlan2Stop = false;

            FumenContent.Focus();
            PlayAndPauseButton.Content = "▶";
            Bass.BASS_ChannelStop(bgmStream);
            Bass.BASS_ChannelStop(holdRiserStream);
            soundEffectTimer.Stop();
            waveStopMonitorTimer.Stop();
            sendRequestPause();
            DrawWave();
        }
        void ToggleStop()
        {
            Op_Button.IsEnabled = true;
            isPlaying = false;
            isPlan2Stop = false;

            FumenContent.Focus();
            PlayAndPauseButton.Content = "▶";
            Bass.BASS_ChannelStop(bgmStream);
            Bass.BASS_ChannelStop(holdRiserStream);
            soundEffectTimer.Stop();
            waveStopMonitorTimer.Stop();
            sendRequestStop();
            Bass.BASS_ChannelSetPosition(bgmStream, playStartTime);
            DrawWave();
        }
        void TogglePlayAndPause(PlayMethod playMethod = PlayMethod.Normal)
        {
            if (isPlaying)
            {
                TogglePause();
            }
            else
            {
                TogglePlay(playMethod);
            }
        }
        void TogglePlayAndStop(PlayMethod playMethod = PlayMethod.Normal)
        {
            if (isPlaying)
            {
                ToggleStop();
            }
            else
            {
                TogglePlay(playMethod);
            }
        }
        void SetPlaybackSpeed(float speed)
        {
            var scale = (speed - 1) * 100f;
            Bass.BASS_ChannelSetAttribute(bgmStream, BASSAttribute.BASS_ATTRIB_TEMPO, scale);
        }
        float GetPlaybackSpeed()
        {
            float speed = 0f;
            Bass.BASS_ChannelGetAttribute(bgmStream, BASSAttribute.BASS_ATTRIB_TEMPO, ref speed);
            return (speed / 100f) + 1f;
        }
        void SetBgmPosition(double time)
        {
            if (lastEditorState == EditorControlMethod.Pause)
            {
                sendRequestStop();
            }
            Bass.BASS_ChannelSetPosition(bgmStream, time);
        }


        //*VIEW COMMUNICATION
        bool sendRequestStop()
        {
            EditRequestjson requestStop = new EditRequestjson();
            requestStop.control = EditorControlMethod.Stop;
            string json = Newtonsoft.Json.JsonConvert.SerializeObject(requestStop);
            var response = WebControl.RequestPOST("http://localhost:8013/", json);
            if (response == "ERROR") { MessageBox.Show(GetLocalizedString("PortClear")); return false; }
            lastEditorState = EditorControlMethod.Stop;
            return true;
        }
        bool sendRequestPause()
        {
            EditRequestjson requestStop = new EditRequestjson();
            requestStop.control = EditorControlMethod.Pause;
            string json = Newtonsoft.Json.JsonConvert.SerializeObject(requestStop);
            var response = WebControl.RequestPOST("http://localhost:8013/", json);
            if (response == "ERROR") { MessageBox.Show(GetLocalizedString("PortClear")); return false; }
            lastEditorState = EditorControlMethod.Pause;
            return true;
        }
        bool sendRequestContinue(DateTime StartAt)
        {
            EditRequestjson request = new EditRequestjson();
            request.control = EditorControlMethod.Continue;
            request.startAt = StartAt.Ticks;
            request.startTime = (float)Bass.BASS_ChannelBytes2Seconds(bgmStream, Bass.BASS_ChannelGetPosition(bgmStream));
            request.audioSpeed = GetPlaybackSpeed();
            string json = Newtonsoft.Json.JsonConvert.SerializeObject(request);
            var response = WebControl.RequestPOST("http://localhost:8013/", json);
            if (response == "ERROR") { MessageBox.Show(GetLocalizedString("PortClear")); return false; }
            lastEditorState = EditorControlMethod.Start;
            return true;
        }
        bool sendRequestRun(DateTime StartAt, PlayMethod playMethod)
        {

            Majson jsonStruct = new Majson();
            foreach (var note in SimaiProcess.notelist)
            {
                note.noteList = note.getNotes();
                jsonStruct.timingList.Add(note);
            }

            jsonStruct.title = SimaiProcess.title;
            jsonStruct.artist = SimaiProcess.artist;
            jsonStruct.level = SimaiProcess.levels[selectedDifficulty];
            jsonStruct.designer = SimaiProcess.designer;
            jsonStruct.difficulty = SimaiProcess.GetDifficultyText(selectedDifficulty);
            jsonStruct.diffNum = selectedDifficulty;

            string json = Newtonsoft.Json.JsonConvert.SerializeObject(jsonStruct);
            var path = maidataDir + "/majdata.json";
            System.IO.File.WriteAllText(path, json);

            EditRequestjson request = new EditRequestjson();
            if (playMethod == PlayMethod.Op)
                request.control = EditorControlMethod.OpStart;
            else if (playMethod == PlayMethod.Normal)
                request.control = EditorControlMethod.Start;
            else
                request.control = EditorControlMethod.Record;

            Dispatcher.Invoke(() =>
            {
                request.jsonPath = path;
                request.startAt = StartAt.Ticks;
                request.startTime = (float)Bass.BASS_ChannelBytes2Seconds(bgmStream, Bass.BASS_ChannelGetPosition(bgmStream));
                // request.playSpeed = float.Parse(ViewerSpeed.Text);
                // 将maimaiDX速度换算为View中的单位速度 MajSpeed = 107.25 / (71.4184491 * (MaiSpeed + 0.9975) ^ -0.985558604)
                request.noteSpeed = editorSetting.playSpeed;
                request.touchSpeed = editorSetting.touchSpeed;
                request.backgroundCover = editorSetting.backgroundCover;
                request.comboStatusType = editorSetting.comboStatusType;
                request.audioSpeed = GetPlaybackSpeed();
            });

            json = JsonConvert.SerializeObject(request);
            var response = WebControl.RequestPOST("http://localhost:8013/", json);
            if (response == "ERROR") { MessageBox.Show(GetLocalizedString("PortClear")); return false; }
            lastEditorState = EditorControlMethod.Start;
            return true;
        }

        [System.Runtime.InteropServices.DllImport("user32.dll")]
        public static extern IntPtr FindWindow(string lpClassName, string lpWindowName);
        [System.Runtime.InteropServices.DllImport("user32.dll", EntryPoint = "MoveWindow")]
        public static extern bool MoveWindow(System.IntPtr hWnd, int X, int Y, int nWidth, int nHeight, bool bRepaint);
        [System.Runtime.InteropServices.DllImport("user32.dll")]
        public static extern bool ShowWindow(IntPtr hwnd, int nCmdShow);
        [System.Runtime.InteropServices.DllImport("user32.dll")]
        public static extern bool SwitchToThisWindow(IntPtr hWnd, bool fAltTab);

        bool CheckAndStartView()
        {
            if (Process.GetProcessesByName("MajdataView").Length == 0 && Process.GetProcessesByName("Unity").Length == 0)
            {
                var viewProcess = Process.Start("MajdataView.exe");
                Timer setWindowPosTimer = new Timer(2000);
                setWindowPosTimer.AutoReset = false;
                setWindowPosTimer.Elapsed += SetWindowPosTimer_Elapsed;
                setWindowPosTimer.Start();
                return true;
            }
            return false;
        }

        void InternalSwitchWindow(bool moveToPlace = true)
        {
            var windowPtr = FindWindow(null, "MajdataView");
            //var thisWindow = FindWindow(null, this.Title);
            ShowWindow(windowPtr, 5);//还原窗口
            SwitchToThisWindow(windowPtr, true);
            //SwitchToThisWindow(thisWindow, true);
            if (moveToPlace) InternalMoveWindow();
        }
        void InternalMoveWindow()
        {
            var windowPtr = FindWindow(null, "MajdataView");
            PresentationSource source = PresentationSource.FromVisual(this);

            double dpiX = 1, dpiY = 1;
            if (source != null)
            {
                dpiX = 96.0 * source.CompositionTarget.TransformToDevice.M11;
                dpiY = 96.0 * source.CompositionTarget.TransformToDevice.M22;
            }

            //Console.WriteLine(dpiX+" "+dpiY);
            dpiX = dpiX / 96d;
            dpiY = dpiY / 96d;

            var Height = this.Height * dpiY;
            var Left = this.Left * dpiX;
            var Top = this.Top * dpiY;
            MoveWindow(windowPtr,
                (int)(Left - Height + 20),
                (int)Top,
                (int)Height - 20,
                (int)Height, true);
        }
        void SetWindowGoldenPosition()
        {
            // 属于你的独享黄金位置
            var ScreenWidth = SystemParameters.PrimaryScreenWidth;
            var ScreenHeight = SystemParameters.PrimaryScreenHeight;

            this.Left = (ScreenWidth - this.Width + Height) / 2 - 10;
            this.Top = (ScreenHeight - this.Height) / 2;
        }

        private void SwitchFumenOverwriteMode()
        {
            fumenOverwriteMode = !fumenOverwriteMode;

            //修改覆盖模式启用状态
            // fetch TextEditor from FumenContent
            var textEditorProperty = typeof(TextBox).GetProperty("TextEditor", BindingFlags.NonPublic | BindingFlags.Instance);
            var textEditor = textEditorProperty.GetValue(FumenContent, null);

            // set _OvertypeMode on the TextEditor
            var overtypeModeProperty = textEditor.GetType().GetProperty("_OvertypeMode", BindingFlags.NonPublic | BindingFlags.Instance);
            overtypeModeProperty.SetValue(textEditor, fumenOverwriteMode, null);

            //修改提示弹窗可见性
            OverrideModeTipsPopup.Visibility = fumenOverwriteMode ? Visibility.Visible : Visibility.Collapsed;
        }

        private void CheckUpdate(bool onStart = false)
        {
            if (UpdateCheckLock)
            {
                return;
            }
            UpdateCheckLock = true;

            #region 子函数
            SemVersion oldVersionCompatible(string versionString)
            {
                SemVersion result = SemVersion.Parse("v0.0.0", SemVersionStyles.Any);
                try
                {
                    // 尝试解析版本号，解析失败说明是旧版本格式
                    result = SemVersion.Parse(versionString, SemVersionStyles.Any);
                }
                catch (FormatException)
                {
                    if (versionString.Contains("Back2Root"))
                    {
                        // back to root特别版本
                        result = SemVersion.Parse("v0.0.0", SemVersionStyles.Any);
                    }
                    else if (versionString.Contains("Early Access"))
                    {
                        // EA版本
                        result = SemVersion.Parse("v0.0.1", SemVersionStyles.Any);
                    }
                    else if (versionString.Contains("Alpha"))
                    {
                        // 旧版本格式 Alpha<MainVersion>.<SubVersion>[.<ModifiedVersion>]
                        // 从4.0开始，结束于6.4
                        // 在原版本号基础上增加 0. 主版本前缀，并增加 -alpha 后缀
                        int startPos = versionString.IndexOfAny("0123456789".ToArray());
                        versionString = "0." + versionString.Substring(startPos);
                        if (versionString.Count((c) => { return c == '.'; }) > 2)
                        {
                            versionString = versionString.Substring(0, versionString.LastIndexOf('.'));
                        }
                        versionString += "-alpha";
                        result = SemVersion.Parse(versionString, SemVersionStyles.Any);
                    }
                    else if (versionString.Contains("Beta"))
                    {
                        // 旧版本格式 Beta<MainVersion>.<SubVersion>[.<ModifiedVersion>]
                        // 从1.0开始，结束于3.1。后续的语义化版本号继承该版本号进度，从4.0开始
                        // 增加 -beta 后缀
                        int startPos = versionString.IndexOfAny("0123456789".ToArray());
                        versionString = versionString.Substring(startPos);
                        if (versionString.Contains(' '))
                        {
                            versionString = versionString.Substring(0, versionString.IndexOf(' '));
                        }
                        versionString += "-beta";
                        result = SemVersion.Parse(versionString, SemVersionStyles.Any);
                    }
                    else
                    {
                        // 其他无法识别的版本，均设置为v0.0.1-unknown
                        result = SemVersion.Parse("v0.0.1-unknown", SemVersionStyles.Any);
                    }
                }

                return result;
            }
            void requestHandler(object sender, System.Net.DownloadDataCompletedEventArgs e)
            {
                UpdateCheckLock = false;

                if (e.Error != null)
                {
                    // 网络请求失败
                    if (!onStart)
                    {
                        MessageBox.Show(GetLocalizedString("RequestFail"), GetLocalizedString("CheckUpdate"));
                    }
                    return;
                }

                string response = Encoding.UTF8.GetString(e.Result);
                var resJson = JsonConvert.DeserializeObject<JObject>(response);
                string latestVersionString = resJson["tag_name"].ToString();
                string releaseUrl = resJson["html_url"].ToString();

                SemVersion latestVersion = oldVersionCompatible(latestVersionString);

                if (latestVersion.ComparePrecedenceTo(MAJDATA_VERSION) > 0)
                {
                    // 版本不同，需要更新
                    string msgboxText = String.Format(GetLocalizedString("NewVersionDetected"), latestVersionString, MAJDATA_VERSION_STRING);
                    if (onStart)
                    {
                        msgboxText += "\n\n" + GetLocalizedString("AutoUpdateCheckTip");
                    }

                    MessageBoxResult result = MessageBox.Show(
                        msgboxText,
                        GetLocalizedString("CheckUpdate"),
                        MessageBoxButton.YesNo);
                    switch (result)
                    {
                        case MessageBoxResult.Yes:
                            var startInfo = new ProcessStartInfo(releaseUrl)
                            {
                                UseShellExecute = true
                            };
                            Process.Start(startInfo);
                            break;
                        case MessageBoxResult.No:
                            break;
                    }
                }
                else
                {
                    // 没有新版本，可以不用更新
                    if (!onStart)
                    {
                        MessageBox.Show(GetLocalizedString("NoNewVersion"), GetLocalizedString("CheckUpdate"));
                    }
                }
            }
            #endregion

            // 检查是否需要更新软件
            WebControl.RequestGETAsync("http://api.github.com/repos/LingFeng-bbben/MajdataView/releases/latest", requestHandler);
            
        }

        public string GetWindowsTitleString()
        {
            return "MajdataEdit(" + MAJDATA_VERSION_STRING + ")";
        }

        public string GetWindowsTitleString(string info)
        {
            try
            {
                string details = "Editing: " + SimaiProcess.title;
                if (details.Length > 50)
                    details = details.Substring(0, 50);
                DCRPCclient.SetPresence(new RichPresence()
                {
                    Details = details,
                    State = "With note count of " + SimaiProcess.notelist.Count,
                    Assets = new Assets()
                    {
                        LargeImageKey = "salt",
                        LargeImageText = "Majdata",
                        SmallImageKey = "None"
                    }
                });
            }
            catch { }
            return GetWindowsTitleString() + " - " + info;
        }
    }
}<|MERGE_RESOLUTION|>--- conflicted
+++ resolved
@@ -44,26 +44,7 @@
         SoundSetting soundSetting = new SoundSetting();
         public EditorSetting editorSetting = null;
 
-<<<<<<< HEAD
-        public int bgmStream = -114514;
-        public int answerStream = -114514;
-        public int judgeStream = -114514;
-        public int judgeBreakStream = -114514;   // 这个是break的判定音效 不是欢呼声
-        public int breakStream = -114514;        // 这个才是欢呼声
-        public int judgeExStream = -114514;
-        public int hanabiStream = -114514;
-        public int holdRiserStream = -114514;
-        public int trackStartStream = -114514;
-        public int slideStream = -114514;
-        public int touchStream = -114514;
-        public int allperfectStream = -114514;
-        public int fanfareStream = -114514;
-        public int clockStream = -114514;
-
-        public static string maidataDir;
-=======
         public static string maidataDir = "";
->>>>>>> 317481d9
         const string majSettingFilename = "majSetting.json";
         const string editorSettingFilename = "EditorSetting.json";
 
@@ -535,24 +516,7 @@
         // This update very freqently to Draw FFT wave.
         private void VisualEffectRefreshTimer_Elapsed(object sender, ElapsedEventArgs e)
         {
-<<<<<<< HEAD
-            var path = Environment.CurrentDirectory + "/SFX/";
-            answerStream = Bass.BASS_StreamCreateFile(path + "answer.wav", 0L, 0L, BASSFlag.BASS_SAMPLE_FLOAT);
-            judgeStream = Bass.BASS_StreamCreateFile(path + "judge.wav", 0L, 0L, BASSFlag.BASS_SAMPLE_FLOAT);
-            judgeBreakStream = Bass.BASS_StreamCreateFile(path + "judge_break.wav", 0L, 0L, BASSFlag.BASS_SAMPLE_FLOAT);
-            judgeExStream = Bass.BASS_StreamCreateFile(path + "judge_ex.wav", 0L, 0L, BASSFlag.BASS_SAMPLE_FLOAT);
-            breakStream = Bass.BASS_StreamCreateFile(path + "break.wav", 0L, 0L, BASSFlag.BASS_SAMPLE_FLOAT);
-            hanabiStream = Bass.BASS_StreamCreateFile(path + "hanabi.wav", 0L, 0L, BASSFlag.BASS_SAMPLE_FLOAT);
-            holdRiserStream = Bass.BASS_StreamCreateFile(path + "touchHold_riser.wav", 0L, 0L, BASSFlag.BASS_SAMPLE_FLOAT);
-            trackStartStream = Bass.BASS_StreamCreateFile(path + "track_start.wav", 0L, 0L, BASSFlag.BASS_SAMPLE_FLOAT);
-            slideStream = Bass.BASS_StreamCreateFile(path + "slide.wav", 0L, 0L, BASSFlag.BASS_SAMPLE_FLOAT);
-            touchStream = Bass.BASS_StreamCreateFile(path + "touch.wav", 0L, 0L, BASSFlag.BASS_SAMPLE_FLOAT);
-            allperfectStream = Bass.BASS_StreamCreateFile(path + "all_perfect.wav", 0L, 0L, BASSFlag.BASS_SAMPLE_FLOAT);
-            fanfareStream = Bass.BASS_StreamCreateFile(path + "fanfare.wav", 0L, 0L, BASSFlag.BASS_SAMPLE_FLOAT);
-            clockStream = Bass.BASS_StreamCreateFile(path + "clock.wav", 0L, 0L, BASSFlag.BASS_SAMPLE_FLOAT);
-=======
             DrawFFT();
->>>>>>> 317481d9
         }
         // 谱面变更延迟解析
         private void ChartChangeTimer_Elapsed(object sender, ElapsedEventArgs e)
@@ -594,54 +558,6 @@
                     points[i] = new PointF((float)Math.Log10(i + 1) * 100f, (240 - fft[i] * 256)); //semilog
                 }
 
-<<<<<<< HEAD
-                    if (se.hasAnswer)
-                    {
-                        Bass.BASS_ChannelPlay(answerStream, true);
-                    }
-                    if (se.hasJudge)
-                    {
-                        Bass.BASS_ChannelPlay(judgeStream, true);
-                    }
-                    if (se.hasJudgeBreak)
-                    {
-                        Bass.BASS_ChannelPlay(judgeBreakStream, true);
-                    }
-                    if (se.hasJudgeEx)
-                    {
-                        Bass.BASS_ChannelPlay(judgeExStream, true);
-                    }
-                    if (se.hasBreak)
-                    {
-                        Bass.BASS_ChannelPlay(breakStream, true);
-                    }
-                    if (se.hasTouch)
-                    {
-                        Bass.BASS_ChannelPlay(touchStream, true);
-                    }
-                    if (se.hasHanabi) //may cause delay
-                    {
-                        Bass.BASS_ChannelPlay(hanabiStream, true);
-                    }
-                    if (se.hasTouchHold)
-                    {
-                        Bass.BASS_ChannelPlay(holdRiserStream, true);
-                    }
-                    if (se.hasTouchHoldEnd)
-                    {
-                        Bass.BASS_ChannelStop(holdRiserStream);
-                    }
-                    if (se.hasSlide)
-                    {
-                        Bass.BASS_ChannelPlay(slideStream, true);
-                    }
-                    if (se.hasAllPerfect)
-                    {
-                        Bass.BASS_ChannelPlay(allperfectStream, true);
-                        Bass.BASS_ChannelPlay(fanfareStream, true);
-                    }
-                    if (se.hasClock)
-=======
                 graphics.DrawCurve(new System.Drawing.Pen(System.Drawing.Color.LightSkyBlue, 1), points);
 
                 float outputHz = 0;
@@ -650,7 +566,6 @@
                 if (Bass.BASS_ChannelIsActive(bgmStream) == BASSActive.BASS_ACTIVE_PLAYING)
                 {
                     try
->>>>>>> 317481d9
                     {
                         var currentSample = (int)(currentTime / sampleTime);
                         if (currentSample < waveEnergies.Length - 1)
